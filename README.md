# World & Campaign Builder

[![Supported Foundry Versions](https://img.shields.io/endpoint?url=https://foundryshields.com/version?url=https://github.com/dovrosenberg/fvtt-campaign-builder/raw/master/static/module.json)](https://github.com/dovrosenberg/fvtt-campaign-builder)

<<<<<<< HEAD
## Important note
**This module is VERY early in development.**  It's really an alpha.  That said, I'm actively working to improve it, and would LOVE if other people think such a thing would be useful to have you try it out and provide feedback on how to improve it - both functionality and usability.  To be clear, it's pretty stable.  You're highly unlikely to suffer data loss of the world data you put in.  You may end up in a state where we'll need to manually fix something to give you access to that data again.  I have only had one bug recently (last month or so of development) that caused the latter issue, and it's been fixed.  So, I don't say this to scare you, but if you want to use this for a live campaign:
  1. Backup often
  2. Just know what you're signing up for
  

______

=======
World & Campaign Builder is designed to streamline every part of your TTRPG prep and gameplay—from deep worldbuilding to session planning and live play tracking. Whether you're building a sprawling lore-rich universe or following the Lazy DM approach to lightweight prep, this tool lets you create interconnected characters, locations, organizations, and events with ease, all inside Foundry. It’s fast enough to use in real time during a session, and flexible enough to evolve as your world grows. Optional AI-assisted content and image generation offer powerful creative boosts, but the module is fully usable without them. 

## Important notes

### This module is VERY early in development.
It's really a beta.  That said, I'm actively working to improve it, and would LOVE if other people think such a thing would be useful to have you try it out and provide feedback on how to improve it - both functionality and usability.  To be clear, it's pretty stable.  You're highly unlikely to suffer data loss of the world data you put in.  You may end up in a state where we'll need to manually fix something to give you access to that data again.  I have only had one bug recently (last month or so of development) that caused the latter issue, and it's been fixed.  So, I don't say this to scare you, but if you want to use this for a live campaign:
  1. Backup often
  2. Just know what you're signing up for

 [Let me know](https://github.com/dovrosenberg/fvtt-campaign-builder/issues/new/choose) if you have any trouble or suggestions/requests.
  
### A note on AI and "Advanced Features"
You'll see lots of references to AI capabilities in the instructions and feature lists.  There is no AI-generated content (or any other content) provided by the module (other than foreign language translations of UI elements). It merely has the capability to use AI to generate various things if you desire.  

The module is *fully functional and useful without any use of AI*, and by default there are no AI features/functions enabled.  You'll never know it's there.

That said, here's the scoop on what you'll need to do if you do want to access the AI features:

- The first advanced features require you to setup a backend server.  Which features fall in this category are noted below, but basically it comes down to the AI features.  This approach of using a backend has the advantages of:
  - You don't need to store sensitive credentials (i.e. OpenAI tokens) in Foundry (which would then be visible by whoever is hosting the session), and 
  - Activities that take some time (particularly image generation) can be done much more effectively
  - Future-proof for more complex features in the future
- Setting up these features is not particularly complicated, but does require:
  - Some basic comfort with running command-line scripts
  - Account creation (currently Google Cloud, OpenAPI, and Replicate.com).  The backend is designed to stay within the Google Cloud free tier (assuming you're not running anything else) and the OpenAPI/Replicate costs are minimal (ex. you can create ~5000 AI-generated character descriptions for $0.15 and image generation is about $0.01), but all 3 services will require you to provide a credit card.
  - Full details on the setup are here: https://github.com/dovrosenberg/fvtt-fcb-backend


______

## User Documentation
Convinced already?  Head over to our [User Documentation](DOCUMENTATION.md) page for instructions on how to use the module. 

>>>>>>> 9a46dbd5
## Description
The goal of this package is to facilitate creating, planning, and running campaigns in Foundry.  It combines the world-building and lore creation of tools like WorldAnvil, Kanka, Fantasia Archive, LegendKeeper, etc. with a framework for organizing your campaigns and sessions (built off of the Lazy DM approach, but able to use used with any style of prep) 

You may find this better than the commercial world builders for a few reasons, even though many of those platforms have integration solutions with Foundry: 
- It's free (without ads)
- It supports low-cost AI generation of descriptions and images (that works surprisingly well)
- It may be easier than managing the integration
- Most importantly, you can **continue to build out lore as you play**.  

You can use the module just to plan/run sessions or just to do world building.  But it will be most useful when used in combination, because it's designed to be easy to pull defined elements from the world into your planning, as well as to easily add to the world during and after sessions.

While I'm seeking to make this module strong enough that it's a reasonable substitute for the primary commercial solutions, it will likely always be missing features that those provide.  Instead, the advantage of FVTT Campaign Builder is that it is easy/fast enough to use that you can refer to it in real-time while running an adventure, while still  also quickly adding notes to supplement your world encyclopedia later.  

I plan to use the module to support a live game where only combat is being done in Foundry.  I hope to make the tool useful enough that DM's could use it on a laptop even in a game that isn't using Foundry for play at all.

### Play style notes
The campaign planning component is modeled after [The Lazy Dungeon Master](https://slyflourish.com/lazydm/), which I highly recommend.  There is a [freely available copy of the original book](https://slyflourish.com/the_lazy_dungeon_master_cc.html) and I also recommend the newer [Return of the Lazy Dungeon Master](https://www.amazon.com/Flourishs-Return-Lazy-Dungeon-Master/dp/B0B8F1G5G7) (though you have to buy that version).


<<<<<<< HEAD
## Features
[Feature requests?](https://github.com/dovrosenberg/fvtt-campaign-builder/issues/new/choose)

## Current features
=======
## Current features
[Feature requests?](https://github.com/dovrosenberg/fvtt-campaign-builder/issues/new/choose)

>>>>>>> 9a46dbd5
- Create characters, locations, organizations, and events with detailed descriptions and images
- Easily see (and click through) the relationships between them
- Create geographical hierarchies (world-continents-countries-regions-towns-etc.)
- Create organizational hierarchies (ex. for religions, governing bodies, large families, criminal organizations, companies, etc.)
- Define your world's species for assigning to characters (and using for AI prompts)
- Directory view of all of your world entries
- AI-driven generation of characters, locations, and organizations (descriptions and images) - it's hard to overstate how well the image generation in particular works... you need to try it to believe it
- Maintain connections to relevant Foundry documents (ex. Scenes and Actors) for quick reference
- Quick links to AI-refreshed RollTables for creating NPC, town, store, and tavern names
- Easily plan your play sessions (in Lazy DM style) and track what happens to blend it back into your world
- Lots more - see more details below and in the [user documentation](DOCUMENTATION.md)

## How it works
The module is designed to support the full cycle preparation and playing your game.  The general flow of using the module to prep and play games is:

1. **(Optional) Build your world.** If your preferred approach is to build every little detail out ahead of time, you can do that.

2. **Prep for a session.** Go through the full Lazy DM method and prepare for your session.  Use AI to flesh out
your characters, locations, etc. (and even create images) or do it all yourself.

3. **Play your game.** Reference your prep, create new PCs, locations, etc. on the fly (including AI generation) and record important details of things that were improv-ed during the session.

4. **Record the results.** Capture the things that did (or didn't) happen - fleshing out the world for easy reference in the future and giving you a head-start on the next session prep.

### Build the world
* Create characters, locations, organizations, and events
* Easily see (and click through) the relationships between them
* Locations and organizations exist in hierarchies
* [Advanced -- see below] Use AI to generate detailed descriptions and images
  - The image generation in particular works best with detailed descriptions of the entry you're trying to create an image for.  The AI will take into account the campaign genre and world feeling, the hierarchy (i.e. it understands if a city falls inside the broader context of a country it knows about), and your definitions of your species (for characters).  The more details it has, the better it works.
* (Future) make specific entries (and parts of entries) available to players for a common lore understanding you don't have to maintain separately.

### Prep for a session - layout the key elements for the upcoming session
* PCs - maintain your list of PCs and associated info - back stories, goals, links to character sheets
* "Strong start" - outline the action
* Vignettes - keep a list of potential scenes (see note below on why they're called Vignettes)
* Define Lore (what Lazy DM calls "secrets and clues") - flesh out headlines and link to journal entries 
for more detail/images/handouts
* Locations - keep a list of locations built in the world that you might use during the session, giving you one-click access to the description, image, association to other world entries, along with links to Foundry Actors and Scenes
* NPCs - like locations, keep an easy list of the character world entries (including links to Actors) that might come up
* Monsters - create a list of the monsters likely to be around with easy links to the actors
* Magic items - a list of Foundry Items that might come up 

### Play the game
* Keep notes of what's happening while bringing in the elements you've defined
* Scenes, lore, locations, etc. - with a single click you can mark off that they came up in the session for easy reference later
* Locations and NPCs
  - Quickly bring up the full world-building details of your fantastic locations - use the hierarchy (quick - what's the name of that store they came to in this town last time?) and related items (what was the Mayor's sister's name?) to have easy access to the mostly likely topics to come up in that location
  - 1-click access to activate relevant Foundry Scenes and Actors to drag in
* Monsters - drag into the scene from your pre-assembled list
* Magic items - open them, grant players, access, etc.from your pre-assembled list
* [Advanced] Instantly generate names for NPCs, towns, shops, and taverns.  This uses RollTables that are populated by AI in the background. With another click you can add them to your world for future reference (or AI generate a full description for them before adding).


### Record the results
* Go through vignettes, lore and see which were used; delete or move unused ones to the next session with a click
* Add any new locations, NPCs, etc. to the world - you can do this while playing but it may be easier to just take quick notes and do it afterwards 
* Add anything that's top of mind to the next session to get started for next time

## Note on characters, actors, and PCs
- Characters (in worlds) can be PCs if you'd like, but they're really intended primarily to represent all the NPCs.  
  - Characters can be tied to multiple Actors (ex. if you want to represent a young version and an old version or track the human form of a werewolf separately from the wolf form, etc.) though typically it would be 1:1
- PCs (in campaigns) represent the PCs (and to a lesser extent, the players).  They are not tied to world Characters, because I didn't see much value in doing so.  The PCs are where you track storylines, related NPCs and organizations, etc.  This makes them easier to find and review when preparing and running the game.
  - PCs are explicitly tied to a single Actor

## Note on locations, vignettes and scenes
- Locations are places (in worlds) that represent a country, a city, a building (or a room in building), etc. They can be tied to Foundry scenes - and more than one, in case you want to use them for different parts of the location or different times (pre/post a fire, for ex. or night vs day)
- Locations can be added to sessions and then with a click you can get the lore you've built in the world around that location, as well as 1-click access to activate any of the related scenes
- Campaign vignettes what the Lazy DM calls scenes.  The are short descriptions of a scene that could happen during a session. I renamed them to vignettes to avoid confusion with Foundry scenes.

## Issues?

If you believe you found a bug or would like to post a feature request, head over to the module's [Github repo](https://github.com/dovrosenberg/fvtt-campaign-builder) and [open a new issue](https://github.com/dovrosenberg/fvtt-campaign-builder/issues/new/choose).

## Languages

French and German currently supported.  Let me know if you want others.  PRs also welcome for either new languages or fixes to bad translations in the current ones.  

## Support

I'm happy to do this for free, as I primarily work on things I like to use myself.  But if you'd like to [buy me a root beer](https://ko-fi.com/phloro), I love knowing that people are using my projects and like them enough to make the effort. It's really appreciated!  


## Copyright and usage
THIS ENTIRE REPOSITORY IS COVERED BY THIS LICENSE AND COPYRIGHT NOTICE

Copyright 2025 Dov Rosenberg

Licensed under the Apache License, Version 2.0 (the "License"); you may not use this file except in compliance with the License. You may obtain a copy of the License at

  http://www.apache.org/licenses/LICENSE-2.0

Unless required by applicable law or agreed to in writing, software distributed under the License is distributed on an "AS IS" BASIS, WITHOUT WARRANTIES OR CONDITIONS OF ANY KIND, either express or implied.  See the License for the specific language governing permissions and limitations under the License.<|MERGE_RESOLUTION|>--- conflicted
+++ resolved
@@ -2,16 +2,6 @@
 
 [![Supported Foundry Versions](https://img.shields.io/endpoint?url=https://foundryshields.com/version?url=https://github.com/dovrosenberg/fvtt-campaign-builder/raw/master/static/module.json)](https://github.com/dovrosenberg/fvtt-campaign-builder)
 
-<<<<<<< HEAD
-## Important note
-**This module is VERY early in development.**  It's really an alpha.  That said, I'm actively working to improve it, and would LOVE if other people think such a thing would be useful to have you try it out and provide feedback on how to improve it - both functionality and usability.  To be clear, it's pretty stable.  You're highly unlikely to suffer data loss of the world data you put in.  You may end up in a state where we'll need to manually fix something to give you access to that data again.  I have only had one bug recently (last month or so of development) that caused the latter issue, and it's been fixed.  So, I don't say this to scare you, but if you want to use this for a live campaign:
-  1. Backup often
-  2. Just know what you're signing up for
-  
-
-______
-
-=======
 World & Campaign Builder is designed to streamline every part of your TTRPG prep and gameplay—from deep worldbuilding to session planning and live play tracking. Whether you're building a sprawling lore-rich universe or following the Lazy DM approach to lightweight prep, this tool lets you create interconnected characters, locations, organizations, and events with ease, all inside Foundry. It’s fast enough to use in real time during a session, and flexible enough to evolve as your world grows. Optional AI-assisted content and image generation offer powerful creative boosts, but the module is fully usable without them. 
 
 ## Important notes
@@ -45,7 +35,6 @@
 ## User Documentation
 Convinced already?  Head over to our [User Documentation](DOCUMENTATION.md) page for instructions on how to use the module. 
 
->>>>>>> 9a46dbd5
 ## Description
 The goal of this package is to facilitate creating, planning, and running campaigns in Foundry.  It combines the world-building and lore creation of tools like WorldAnvil, Kanka, Fantasia Archive, LegendKeeper, etc. with a framework for organizing your campaigns and sessions (built off of the Lazy DM approach, but able to use used with any style of prep) 
 
@@ -65,16 +54,9 @@
 The campaign planning component is modeled after [The Lazy Dungeon Master](https://slyflourish.com/lazydm/), which I highly recommend.  There is a [freely available copy of the original book](https://slyflourish.com/the_lazy_dungeon_master_cc.html) and I also recommend the newer [Return of the Lazy Dungeon Master](https://www.amazon.com/Flourishs-Return-Lazy-Dungeon-Master/dp/B0B8F1G5G7) (though you have to buy that version).
 
 
-<<<<<<< HEAD
-## Features
-[Feature requests?](https://github.com/dovrosenberg/fvtt-campaign-builder/issues/new/choose)
-
-## Current features
-=======
 ## Current features
 [Feature requests?](https://github.com/dovrosenberg/fvtt-campaign-builder/issues/new/choose)
 
->>>>>>> 9a46dbd5
 - Create characters, locations, organizations, and events with detailed descriptions and images
 - Easily see (and click through) the relationships between them
 - Create geographical hierarchies (world-continents-countries-regions-towns-etc.)

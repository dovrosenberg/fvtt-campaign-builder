--- conflicted
+++ resolved
@@ -1,15 +1,3 @@
-<<<<<<< HEAD
-import { ModuleId } from '@/settings';
-
-// camapaigns are journal entries, not documents
-export interface CampaignDoc extends JournalEntry {}
-
-export type CampaignFlags = Record<ModuleId, {
-  isCampaign: boolean;
-  description: string;
-  pcs: string[];  // actor uuids
-}>;
-=======
 import { FlagSettings } from '@/settings';
 
 // camapaigns are journal entries, not documents
@@ -43,4 +31,3 @@
     default: [] as string[],
   },
 ] as FlagSettings<CampaignFlagKey, {[K in CampaignFlagKey]: CampaignFlagType<K>}>[];
->>>>>>> 11806033

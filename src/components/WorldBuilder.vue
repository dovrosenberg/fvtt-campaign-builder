<template>
  <div  
    :class="'fwb flexrow ' + (directoryCollapsed ? 'collapsed' : '')"
    @click="onClickApplication"
  >
    <div class="fwb-body flexcol">
      <WBHeader />
      <div class="fwb-content flexcol editable">
        <ContentTab />
      </div>
    </div>
    <div id="fwb-directory-sidebar" class="flexcol">
      <Directory @world-selected="onDirectoryWorldSelected" />
    </div> 
  </div>
</template> 

<script setup lang="ts">
  // library imports
  import { onMounted, watch, } from 'vue';
  import { storeToRefs } from 'pinia';

  // local imports
  import { getDefaultFolders, } from '@/compendia';
  import { SettingKey, moduleSettings, } from '@/settings';
  import { useMainStore, useNavigationStore } from '@/applications/stores';

  // library components

  // local components
  import WBHeader from '@/components/WBHeader/WBHeader.vue';
  import ContentTab from '@/components/ContentTab/ContentTab.vue';
  import Directory from '@/components/Directory/Directory.vue';

  // types
<<<<<<< HEAD
  import { Topics, ValidTopic } from '@/types';
  import { CollapsibleNode, Entry, Campaign, Session } from '@/classes';
=======
  import { Topic, ValidTopic } from '@/types';
  import { CollapsibleNode, Entry, } from '@/classes';
>>>>>>> f3780b01
  import { CampaignDoc } from '@/documents';
  
  ////////////////////////////////
  // props

  ////////////////////////////////
  // emits

  ////////////////////////////////
  // store
  const mainStore = useMainStore();
  const navigationStore = useNavigationStore();
  const { currentWorld, rootFolder, directoryCollapsed } = storeToRefs(mainStore);
  
  ////////////////////////////////
  // data

  ////////////////////////////////
  // computed data

  ////////////////////////////////
  // methods

  ////////////////////////////////
  // event handlers
  const onDirectoryWorldSelected = async (worldId: string) => {
    await mainStore.setNewWorld(worldId);
  };

  // whenever we click on a link inside the application that is a link to a document (these are inserted by TextEditor.enrichHTML)
  //    if it's a document in world builder, open in here instead of the default functionality
  const onClickApplication = (event: MouseEvent) => {
    const target = event.target as HTMLElement;

    // ignore anything that's not an <a> with class 'content-link'
    if (target.tagName!=='A')
      return;

    let found=false;
    for (let i=0; i< target.classList.length; i++) {
      if (target.classList[i]==='fwb-content-link' && target.dataset.uuid) {
        found=true; 
        break;
      }
    }
    if (!found)
      return;

    // cancel any other actions
    event.stopPropagation();
    
    // the only things tagged fwb-content-link are ones for the world we're looking at, so just need to open it
    void navigationStore.openEntry(target.dataset.uuid, { newTab: event.ctrlKey});
  };

  ////////////////////////////////
  // watchers
  watch(() => currentWorld.value, async () => {
    if (currentWorld.value) {
      // this will force a refresh of the directory; before we do that make sure all the static variables are setup
      const worldId = currentWorld.value.uuid;

      const worldCompendium = currentWorld.value.compendium || null;

      if (!worldCompendium)
        throw new Error(`Could not find compendium for world ${worldId} in WorldBuilder.onMounted()`);

      const topicIds = currentWorld.value.topicIds;
      const campaignEntries = currentWorld.value.campaignEntries;
      const topics = [ Topics.Character, Topics.Event, Topics.Location, Topics.Organization ] as ValidTopic[];
      const topicJournals = {
        [Topics.Character]: null,
        [Topics.Event]: null,
        [Topics.Location]: null,
        [Topics.Organization]: null,
      } as Record<ValidTopic, JournalEntry | null>;
      const campaignJournals = {} as Record<string, CampaignDoc>;

      for (let i=0; i<topics.length; i++) {
        const t = topics[i];

        // we need to load the actual entries - not just the index headers
        topicJournals[t] = (await fromUuid(topicIds[t])) as JournalEntry | null;

        if (!topicJournals[t])
          throw new Error(`Could not find journal for topic ${t} in world ${worldId}`);
      }

      for (let i=0; i<Object.keys(campaignEntries).length; i++) {
        // we need to load the actual entries - not just the index headers
        const j = await(fromUuid(Object.keys(campaignEntries)[i])) as CampaignDoc | null;
        if (j) {
          campaignJournals[j.uuid] = j;
        }
      }

      Entry.currentTopicJournals = topicJournals as Record<ValidTopic, JournalEntry>;
      Entry.worldCompendium = worldCompendium;
      CollapsibleNode.currentWorldId = worldId;
    }
  });

  ////////////////////////////////
  // lifecycle events
  onMounted(async () => {
    directoryCollapsed.value = moduleSettings.get(SettingKey.startCollapsed) || false;

    const folders = await getDefaultFolders();

    if (folders && folders.rootFolder && folders.world) {
      // this will force a refresh of the directory; before we do that make sure all the static variables are setup
      const worldId = folders.world.uuid;

      const worldCompendium = folders.world.compendium || null;

      if (!worldCompendium)
        throw new Error(`Could not find compendium for world ${worldId} in WorldBuilder.onMounted()`);

      const topicIds = world.topicIds;
      const campaignEntries = world.campaignEntries;
      const topics = [ Topics.Character, Topics.Event, Topics.Location, Topics.Organization ] as ValidTopic[];
      const topicJournals = {
        [Topics.Character]: null,
        [Topics.Event]: null,
        [Topics.Location]: null,
        [Topics.Organization]: null,
      } as Record<ValidTopic, JournalEntry | null>;
      const campaignJournals = {} as Record<string, CampaignDoc>;

      for (let i=0; i<topics.length; i++) {
        const t = topics[i];
        
        // we need to load the actual entries - not just the index headers
        topicJournals[t] = (await fromUuid(topicIds[t])) as JournalEntry | null;

        if (!topicJournals[t])
          throw new Error(`Could not find journal for topic ${t} in world ${worldId}`);
      }

      for (let i=0; i<Object.keys(campaignEntries).length; i++) {
        // we need to load the actual entries - not just the index headers
        const j = (await fromUuid(Object.keys(campaignEntries)[i])) as CampaignDoc | null;
        if (j) {
          campaignJournals[j.uuid] = j;
        }
      }

      Entry.currentTopicJournals = topicJournals as Record<ValidTopic, JournalEntry>;
      Entry.worldCompendium = worldCompendium;
      CollapsibleNode.currentWorldId = worldId;
      
      rootFolder.value = folders.rootFolder;
      currentWorld.value = folders.world;

    } else {
      throw new Error('Failed to load or create folder structure');
    }
  });


</script>

<style lang="scss">
@import "@/components/styles/styles.scss";

// this is from the Vue handler, but we need it to be a flexbox so the overall app window controls the size the rest
//    of the way down
div[data-application-part] {
  display: flex;
  flex-direction: column;
  flex: 1;
}


// the launch button in the top right corner
#fwb-launch {
  background-color: rgba(0,0,0,.5);
  color: var(--color-text-light-highlight);
}


.fwb-main-window {  
  min-width: 640px;

  .window-content > div {
    overflow: hidden;
  }

  .fwb {
    height: 100%;
    width: 100%;
    margin-top: 0px;
    flex-wrap: nowrap;

    // Sidebar 
    #fwb-directory-sidebar {
      display: flex;
      flex: 0 0 250px;
      height: 100%;
      overflow: hidden;
      background: var(--fwb-sidebar-background);
      border-left: 1px solid var(--fwb-header-border-color);
      transition: width 0.5s, flex 0.5s;

      & > div {
        display: flex !important;
        height: 100%;
      }
    }

    #fwb-directory .entry-name > i {
      margin-right: 8px;
      margin-left: 4px;
      flex: 0 0 15px;
    }

  // changes when sidebar collapses
    &.collapsed {
      .fwb-header .fwb-tab-bar {
        padding-right: 30px;

        #context-menu {
          left: var(--fwb-context-x);
          width: 225px;
        }
      }
      .fwb-footer {
        padding-right: 26px;
      }
      #fwb-directory-sidebar {
        flex: 0 0 0px;
        width: 0px;
        overflow: hidden;
      }
      #fwb-sidebar-toggle {
        right: 6px;
        top: 4px;
        width: auto;
      }
    }

    .fwb-body {
      height: 100%;
    }
  }

  .fwb-content {
    flex: 1;
    height: 100%;
    overflow: hidden;
    position: relative;
    width: 100%;
  }
  
}

</style><|MERGE_RESOLUTION|>--- conflicted
+++ resolved
@@ -33,13 +33,8 @@
   import Directory from '@/components/Directory/Directory.vue';
 
   // types
-<<<<<<< HEAD
   import { Topics, ValidTopic } from '@/types';
   import { CollapsibleNode, Entry, Campaign, Session } from '@/classes';
-=======
-  import { Topic, ValidTopic } from '@/types';
-  import { CollapsibleNode, Entry, } from '@/classes';
->>>>>>> f3780b01
   import { CampaignDoc } from '@/documents';
   
   ////////////////////////////////
@@ -152,6 +147,7 @@
     if (folders && folders.rootFolder && folders.world) {
       // this will force a refresh of the directory; before we do that make sure all the static variables are setup
       const worldId = folders.world.uuid;
+      const world = folders.world;
 
       const worldCompendium = folders.world.compendium || null;
 

--- conflicted
+++ resolved
@@ -15,71 +15,8 @@
 
       @delete-item="onDeleteItemClick"
       @row-select="onRowSelect"
-<<<<<<< HEAD
-      @row-contextmenu="onRowContextMenu"
-    >
-      <template #header>
-        <div style="display: flex; justify-content: space-between;">
-          <div></div>
-          <IconField icon-position="left">
-            <InputIcon>
-              <i class="fas fa-search"></i>
-            </InputIcon>
-            <InputText 
-              v-model="pagination.filters.global.value"  
-              placeholder="Keyword Search"
-            />
-          </IconField>
-        </div>
-      </template>
-      <template #empty>
-        {{ localize('labels.noResults') }} 
-      </template>
-      <template #loading>
-        {{ localize('labels.loading') }}...
-      </template>
-
-      <Column 
-        v-for="col of columns" 
-        :key="col.field" 
-        :field="col.field" 
-        :header="col.header" 
-        :header-style="col.style"
-        :body-style="col.style"
-        :sortable="col.sortable"
-      >
-        <!-- actions column format-->
-        <template
-          v-if="col.field==='actions'"
-          #body="{ data }"
-        >
-          <a 
-            class="" 
-            :data-tooltip="localize('tooltips.deleteRelationship')"
-            @click.stop="onDeleteItemClick(data.uuid)" 
-          >
-            <i class="fas fa-trash"></i>
-          </a>
-        </template>
-
-        <!-- template to add the filter headers fof name/type/role columns -->
-        <!-- <template 
-          v-if="['name', 'type', 'role'].includes(col.field)"
-          #filter="{ filterModel, filterCallback }"
-        >
-          <InputText 
-            v-model="filterModel.value" 
-            type="text" 
-            :placeholder="`Search by ${col.header}`" 
-            @input="filterCallback()" 
-          />
-        </template> -->
-      </Column>
-    </DataTable>
-=======
       @row-context-menu="onRowContextMenu"
     />
->>>>>>> 11806033
   </div>
 </template>
 
@@ -100,11 +37,7 @@
   import BaseTable from '@/components/BaseTable/BaseTable.vue';
 
   // types
-<<<<<<< HEAD
-  import { TablePagination, RelatedDocumentDetails, DocumentLinkType } from '@/types';
-=======
   import { RelatedDocumentDetails, DocumentLinkType } from '@/types';
->>>>>>> 11806033
   
   ////////////////////////////////
   // props

<template>
  <section 
    ref="contentRef"
    class="sheet fwb-journal-sheet"
  >
    <HomePage v-if="!currentEntry" />
      
    <form 
      v-else
      :class="'flexcol fwb-journal-subsheet ' + topic" 
    >
      <div class="sheet-container detailed flexcol">
        <header class="journal-sheet-header flexrow">
          <div class="sheet-image">
            <!-- <img class="profile nopopout" src="{{data.src}}" data-edit="src" onerror="if (!this.imgerr) { this.imgerr = true; this.src = 'modules/monks-enhanced-journal/assets/person.png' }"> -->
          </div>
          <section class="header-details fwb-content-header">
            <h1 class="header-name flexrow">
              <i :class="`fas ${icon} sheet-icon`"></i>
              <q-input
                id="fwb-input-name" 
                v-model="name"
                input-class="full-height"
                debounce="500"
                :bottom-slots="false"
                :placeholder="namePlaceholder"                
              />
            </h1>
            <div class="form-group fwb-content-header">
              <label>{{ localize('fwb.labels.fields.type') }}</label>
              <TypeAhead 
                :initial-list="typeList"
                :initial-value="currentEntry?.flags[moduleJson.id]?.type"
                @item-added="onTypeItemAdded"
                @selection-made="onTypeSelectionMade"
              />
            </div>

            <div 
              v-if="showHierarchy"
              class="form-group fwb-content-header"
            >
              <!-- <Tree :topNodes="treeNodes" />  -->
            </div>
          </section>
        </header>
        <nav class="fwb-sheet-navigation flexrow tabs" data-group="primary">
          <a class="item" data-tab="description">{{ localize('fwb.labels.tabs.description') }}</a>
          <a 
            v-for="relationship in relationships"
            class="item" :data-tab="relationship.tab"
          >
            {{ localize(relationship.label) }}
          </a>
        </nav>
        <section class="fwb-tab-body flexcol">
          <div class="tab description flexcol" data-group="primary" data-tab="description">
            <div class="tab-inner flexcol">
              <Editor 
                :document="editorDocument"
                :has-button="true"
                target="content-description"
                @editor-saved="onDescriptionEditorSaved"
              />
            </div>
          </div>
          <!-- <div class="tab relationships" data-group="primary" data-tab="relationships">
            <div class="tab-inner flexcol">
              <div class="relationships flexrow">
                <div class="items-list">
                  <ol class="item-list">
                    <li v-for="relationship in relationships" 
                      class="item-header flexrow"
                    >
                      <h3 class="item-name noborder flexrow">{{relationship.name}}</h3>
                      <h3 class="item-name noborder flexrow">{{localize('MonksEnhancedJournal.Relationship')}}</h3>
                      <div v-if="owner" 
                        class="item-controls flexrow" 
                        buttons="2"
                      ></div>
                    </li>
                    <li v-for="document in documents"
                      class="item flexrow" 
                      :data-id="document.id" 
                      :data-uuid="document.uuid" 
                      data-container="relationships" 
                      data-document="JournalEntry" 
                      draggable="false"
                    >
                      <div class="item-name clickable flexrow">
                        <img 
                          class="item-image large actor-icon" 
                          :src="document.img" 
                          onerror="if (!document.imgerr) { document.imgerr = true; this.src = 'modules/monks-enhanced-journal/assets/{{document.type}}.png' }" 
                        />
                        <h4>
                          <a>
                            <i v-if="document.pack"
                              class="fas fa-atlas" 
                              title="{{localize 'MonksEnhancedJournal.FromCompendium'}}"
                            ></i>
                            {{document.name}}
                          </a>
                        </h4>
                      </div>

                      <div class="item-name item-relationship flexrow">
                        <input 
                          type="text" 
                          class="item-field" 
                          :name="`relationships.${document.id}.relationship`" 
                          :value="document.relationship" 
                        />
                      </div>

                      <div v-if="owner" 
                        class="item-controls flexrow owner" 
                        buttons="2"
                      >
                        <input 
                          type="checkbox" 
                          :name="`relationships.${document.id}.hidden`" 
                          :checked="document.hidden" 
                          style="display:none;" 
                        />
                        <a class="item-control item-hide" title="{{localize 'MonksEnhancedJournal.HideShowRelationship'}}"><i class="fas fa-eye-slash"></i></a>
                        <a class="item-control item-delete" title="{{localize 'MonksEnhancedJournal.RemoveRelationship'}}"><i class="fas fa-trash"></i></a>
                      </div>
                    </li>
                     <li v-else-if="owner" 
                      class="instruction"
                    >
                      {{localize 'MonksEnhancedJournal.msg.DragToMakeRelationship'}}
                    </li>
                    <li v-else 
                      class="instruction"
                    >
                      {{localize 'MonksEnhancedJournal.msg.NoRelationshipsAtTheMoment'}}
                    </li> 
                  </ol>
                </div>
              </div>
            </div>
          </div> 
          <div class="tab offerings" data-group="primary" data-tab="offerings">
            <div class="tab-inner flexcol">
              <div class="offering-list">
                <div class="items-list">
                  <div class="item-header flexrow">
                    <h3 class="item-name noborder flexrow">Actor</h3>
                    <h3 class="item-name noborder flexrow">Items</h3>
                    <h3 class="item-detail noborder flexrow">Status</h3>

                    <div v-if="owner" 
                      class="item-controls flexrow" 
                      buttons="2"
                    ></div>
                    <div class="item-controls flexrow" buttons="2">
                      <a class="item-control make-offering" title="{{localize 'MonksEnhancedJournal.MakeOffering'}}"><i class="fas fa-hand-holding-usd"></i></a>
                    </div>
                  </div>
                  <ol class="item-list">
                    <li v-for="offering in offerings" 
                      class="item flexrow{{#if this.done}} complete{{/if}}" data-id="{{this.id}}" data-actor-id="{{this.actorId}}" data-container="offerings" draggable="false">
                      <div class="item-name flexrow">
                        <img class="item-image actor-icon" src="{{offering.img}}" />
                        <span>{{offering.name}}</span>
                      </div>

                      <div class="item-name item-offered flexcol">
                        <div v-for="item in offering.items" class="flexrow" style="width: 100%; line-height: 32px;">
                          <img class="item-image item-icon" src="{{item.img}}" onerror="if ($(this).attr('src') != 'icons/svg/item-bag.svg') { $(this).attr('src', 'icons/svg/item-bag.svg'); }" />
                          <span class="tag">{{{item.name}}}</span>
                        </div>
                      </div>

                      <div class="item-detail item-offered">
                        {{offering.stateName}}
                      </div>

                      <div v-if="owner" class="item-controls flexrow owner" buttons="2">
                        <div v-if="offering.state==='offering'">
                          <a class="item-control item-accept" title="{{localize 'MonksEnhancedJournal.AcceptOffering'}}"><i class="fas fa-check"></i></a>
                          <a class="item-control item-reject" title="{{localize 'MonksEnhancedJournal.RejectOffering'}}"><i class="fas fa-times"></i></a>
                        </div>

                        <div class="item-controls flexrow owner" buttons="2">
                          <input type="checkbox" name="offerings.{{this.id}}.hidden" {{checked this.hidden}} style="display:none;" />
                          <a class="item-control item-private" title="{{localize 'MonksEnhancedJournal.HideShowOffering'}}"><i class="fas fa-eye-slash"></i></a>
                          <a class="item-control item-delete" title="{{localize 'MonksEnhancedJournal.RemoveOffering'}}"><i class="fas fa-trash"></i></a>
                        </div>
                      </div>
                      <div v-else class="item-controls flexrow">
                        <div v-if="offering.owner">
                          <div v-if="offering.hidden">
                            <i class="fas fa-eye-slash"></i>
                          </div>
                          <div v-if="offering.state==='offering'">
                            <a class="item-control item-cancel" title="{{localize 'MonksEnhancedJournal.CancelOffering'}}"><i class="fas fa-trash"></i></a>
                          </div>
                        </div>
                      </div>
                    </li>
                  </ol>
                </div>
              </div>
            </div> 
          </div>-->
          <div class="tab notes" data-group="primary" data-tab="notes">
            <div class="tab-inner flexcol">
              <!-- <div style="flex-grow: 0;">
                {{localize('MonksEnhancedJournal.OnlyViewable')}}
                <span v-if="!hasGM" style="color:darkred;font-weight:bold;">{{localize('MonksEnhancedJournal.msg.CannotEditNotesWithoutGM')}}</span>
              </div> -->
              <div class="notes-container">

                <!-- {{!-- {{editor userdata.enrichedText target=notesTarget editable=true button=true owner=owner}} --}} -->
              </div>
            </div>
          </div>
        </section>
      </div>
    </form>	 
  </section>
</template>

<script setup lang="ts">

  // library imports
  import { computed, nextTick, onMounted, ref, toRaw, watch } from 'vue';
  import { storeToRefs } from 'pinia';

  // local imports
  import { getCleanEntry, updateDocument } from '@/compendia';
  import { getIcon, toTopic } from '@/utils/misc';
  import { EntryFlagKey, EntryFlags } from '@/settings/EntryFlags';
  import { getGame, localize } from '@/utils/game';
  import { getHierarchyTree, hasHierarchy } from '@/utils/hierarchy';
  import moduleJson from '@module';
  import { useDirectoryStore, useMainStore, useNavigationStore } from '@/applications/stores';
  import { WorldFlagKey, WorldFlags } from '@/settings/WorldFlags';

<<<<<<< HEAD
  // import { getCleanEntry, updateDocument } from '@/compendia';

=======
>>>>>>> 28412b3d
  // library components

  // local components
  import Editor from '@/components/Editor.vue';
  import HomePage from '@/components/HomePage.vue';
  import TypeAhead from '@/components/TypeAhead.vue';

  // types
  import { Topic, TreeNode } from '@/types';
  import Document from '@league-of-foundry-developers/foundry-vtt-types/src/foundry/common/abstract/document.mjs';

  ////////////////////////////////
  // props

  ////////////////////////////////
  // emits

  ////////////////////////////////
  // store
  const mainStore = useMainStore();
  const directoryStore = useDirectoryStore();
  const navigationStore = useNavigationStore();
  const { currentEntry, currentWorldId } = storeToRefs(mainStore);

  ////////////////////////////////
  // data
  const topicData = {
    [Topic.Character]: { namePlaceholder: 'fwb.placeholders.characterName', },
    [Topic.Event]: { namePlaceholder: 'fwb.placeholders.characterName', },
    [Topic.Location]: { namePlaceholder: 'fwb.placeholders.characterName', },
    [Topic.Organization]: { namePlaceholder: 'fwb.placeholders.characterName', },
  };

  const relationships = [
    { tab: 'characters', label: 'fwb.labels.tabs.characters', },
    { tab: 'locations', label: 'fwb.labels.tabs.locations',},
    { tab: 'organizations', label: 'fwb.labels.tabs.organizations', },
    { tab: 'events', label: 'fwb.labels.tabs.events', },
    { tab: 'scenes', label: 'fwb.labels.tabs.scenes', },
  ] as { tab: string, label: string, }[];

  const tabs = ref<Tabs>();
  const topic = ref<Topic | null>(null);
  const treeNodes = ref<TreeNode[]>([]);
  const name = ref<string>('');

  const editorDocument = ref<Document<any>>();

  const contentRef = ref<HTMLElement | null>(null);

  ////////////////////////////////
  // computed data
  const icon = computed((): string => (!topic.value ? '' : getIcon(topic.value)));
  const showHierarchy = computed((): boolean => (topic.value===null ? false : hasHierarchy(topic.value)));
  const namePlaceholder = computed((): string => (topic.value===null ? '' : localize(topicData[topic.value]?.namePlaceholder)));
  const typeList = computed((): string[] => (topic.value===null || !currentWorldId.value ? [] : WorldFlags.get(currentWorldId.value, WorldFlagKey.types)[topic.value]));

  ////////////////////////////////
  // methods

  ////////////////////////////////
  // event handlers

  // new type added in the typeahead
  const onTypeItemAdded = async (added: string) => {
    if (topic.value === null || !currentWorldId.value)
      return;

    const currentTypes = WorldFlags.get(currentWorldId.value, WorldFlagKey.types);

    // if not a duplicate, add to the valid type lists 
    if (!currentTypes[topic.value].includes(added)) {
      const updatedTypes = {
        ...currentTypes,
        [topic.value]: currentTypes[topic.value].concat([added]),
      };
      await WorldFlags.set(currentWorldId.value, WorldFlagKey.types, updatedTypes);
    }
  };

  const onTypeSelectionMade = (selection: string) => {
    if (currentEntry.value)
      void EntryFlags.set(toRaw(currentEntry.value), EntryFlagKey.type, selection);
  }

  const onDescriptionEditorSaved = async (newContent: string) => {
    if (!currentEntry.value)
      return;

    const descriptionPage = toRaw(currentEntry.value).pages.find((p)=>p.name==='description');  //TODO

    await updateDocument(descriptionPage, {'text.content': newContent });  

    //need to reset
    // if it's not automatic, clear and reset the documentpage
    // (this._partials.DescriptionEditoras as Editor).attachEditor(descriptionPage, newContent);
  };

  ////////////////////////////////
  // watchers
  watch(currentEntry, async (newEntry: JournalEntry | null): Promise<void> => {
    if (!newEntry) {
      topic.value = null;
    } else {
      let newTopic;

      newTopic = toTopic(newEntry ? EntryFlags.get(newEntry, EntryFlagKey.topic) : null);
      if (!newTopic) 
        throw new Error('Invalid entry type in WBContent.getData()');

      // we're going to show a content page
      topic.value = newTopic;

      // load starting data values
      name.value = newEntry.name || '';

      // bind the tabs (because they don't show on the homepage)
      if (tabs.value && contentRef.value) {
        // have to wait until they render
        await nextTick();
        tabs.value.bind(contentRef.value);
      }

      // reattach the editor to the new entry
      editorDocument.value = toRaw(newEntry).pages.find((p)=>p.name==='description');

      // update the tree for things with hierarchies
      if (hasHierarchy(newTopic)) {
        const pack = getGame().packs.get(newEntry.pack || '');

        if (pack) {
          treeNodes.value = await getHierarchyTree(pack, newEntry);
        }
      }
    }
  });

  watch(name, async (newValue: string)=> {
    if (currentEntry.value && currentEntry.value.name!==newValue) {
      await updateDocument(currentEntry.value, { name: newValue });

      await directoryStore.refreshCurrentTree([currentEntry.value.uuid]);
      await navigationStore.propogateNameChange(currentEntry.value.uuid, newValue || '');
    }
  });

  ////////////////////////////////
  // lifecycle events
  onMounted(() => {
    tabs.value = new Tabs({ navSelector: '.tabs', contentSelector: '.fwb-tab-body', initial: 'description', /*callback: null*/ });


    //     // home page mode - click on a recent item
    //     this._partials.HomePage.registerCallback(HomePage.CallbackType.RecentClicked, async (uuid: string)=> {
    //       await this._makeCallback(WBContent.CallbackType.RecentClicked, uuid);
    //     });

    //     // tree node clicked
    //     this._partials.HierarchyTree.registerCallback(Tree.CallbackType.ItemClicked, async (value: string)=>{
    //       alert(value);
    //     });
    //   }
  });


</script>

<style lang="scss">

  .fwb-journal-sheet {
    &.sheet {
      height: 100%;
    }
    
    & > form {
      padding: 0px;
      overflow: hidden;
    }
    
    &.sheet {
      form {
        height: 100%;
      }
    
      .sheet-container {
        height: 100%;
        width: 100%;
        overflow: hidden;
        color: var(--fwb-sheet-color);
      }
      
      .sheet-container.detailed {
        padding: 4px;
      }
      
      .sheet-container #context-menu {
        font-family: var(--font-primary);
      }
      
      .window-resizable-handle {
        z-index: 100;
      }

      .journal-sheet-header .sheet-image {
        flex: 0 0 160px;
        font-size: 13px;
        max-width: 160px;
        height: 160px;
        position: relative;
        border-radius: 5px;
        border: 1px solid var(--fwb-icon-outline);
        margin-right: 6px;
        overflow: hidden;
      }
    
      .journal-sheet-header .sheet-image img.profile {
        width: 100%;
        height: 100%;
        object-fit: contain;
        max-width: 100%;
        border: 0px;
        background: var(--fwb-icon-background);
        -webkit-box-shadow: 0 0 10px var(--fwb-icon-shadow) inset;
        box-shadow: 0 0 10px var(--fwb-icon-shadow) inset;
        background-repeat: no-repeat;
        background-position: center;
        background-size: contain;
      }
    
      /* Nav */
      .fwb-sheet-navigation {
        flex-grow: 0;
        flex: 0 0 30px !important;
        background: var(--fwb-sheet-tab-background);
        padding-bottom: 5px;
        border-bottom: 2px groove var(--fwb-sheet-tab-bottom-border);
        font-family: var(--fwb-font-family);
        font-size: 20px;
        font-weight: 700;

        &.tabs {
          flex-wrap: wrap;
          
          .item {
            flex: 1;
            height: 30px !important;
            line-height: 32px;
            margin: 0 24px;
            border-bottom: var(--fwb-sheet-tab-border);
            color: var(--fwb-sheet-tab-color);
            max-width: 150px;
          }

          .item:hover {
            color: var(--fwb-sheet-tab-color-hover);
          }

          .item.hasitems {
            border-bottom-color: var(--fwb-sheet-tab-border-items);
          }

          .item.active {
            border-bottom-color: var(--fwb-sheet-tab-border-active);
            color: var(--fwb-sheet-tab-color-active);
          }

          .tab {
            flex: 1;
          }
        }
      }


      /* Dialog */
      .dialog-content {
        margin-bottom: 8px;
      }

      /* Header Details */
      .journal-sheet-header .header-details {
        font-size: var(--font-size-20);
        font-weight: 700;
        //overflow: hidden;
        /*width: calc(100% - 160px);*/
      }

      .journal-sheet-header .header-details input {
        border: var(--fwb-sheet-header-input-border);
        background: var(--fwb-sheet-header-input-background);
      }

      .journal-sheet-header .header-details .header-name {
        margin: 0;
      }

      .journal-sheet-header .header-details .header-name input[type="text"] {
        font-size: 32px;
        height: 36px;
      }

      .journal-sheet-header .header-details .form-group {
        margin: 4px 8px 0px 0px;
      }
      .journal-sheet-header .header-details .form-group label {
        max-width: 175px;
        color: var(--fwb-sheet-header-label-color);
        text-align: left;
        background: none;
        border: none;
      }
      .journal-sheet-header .header-details .form-group input {
        font-size: var(--font-size-20);
        color: var(--fwb-sheet-header-detail-input-color);
      }

      .journal-sheet-header .header-details .form-group select {
        border: var(--fwb-sheet-header-input-border);
        font-size: inherit;
        font-family: inherit;
        height: calc(var(--font-size-20) + 6);
        margin: 0px;
        color: var(--fwb-sheet-header-detail-input-color);
        background: var(--fwb-sheet-header-input-background);
      }

      .journal-sheet-header .header-details .form-group select:hover {
        box-shadow: 0 0 8px var(--color-shadow-primary);
      }

      .fwb-content-header {
        overflow-y: visible;
      }

      .journal-sheet-header .header-details .header-name input[type="text"] {
        background: var(--fwb-sheet-header-name-background);
        border: 1px solid transparent;
        color: var(--fwb-sheet-header-name-color);
        margin-right: 2px;
      }

      .journal-sheet-header .header-details .header-name input[type="text"]:hover,
      .journal-sheet-header .header-details .header-name input[type="text"]:focus {
        background: var(--fwb-sheet-header-name-background-hover);
      }

      // the tab content
      .fwb-tab-body {
        display: flex;
        flex: 1;

        /* Details Section */
        .details-section {
          font-family: var(--fwb-font-family);
          font-size: var(--font-size-20);
          font-weight: 700;
          padding: 5px 15px;
          margin: 0px;
          flex-grow: 0;
          border-bottom: 2px groove var(--fwb-sheet-details-section-border);

          &:last-child,
          &.no-border {
            border-bottom: 0px;
          }
          &.scrollable {
            flex-grow: 1;
            overflow-y: auto;
          }

          .form-group {
            flex-grow: 0 !important;
            margin: 4px 8px 0px 0px;
          }

          label {
            flex: 1;
            max-width: 175px;
            color: var(--fwb-sheet-color);
          }
          input, textarea {
            border: var(--fwb-sheet-input-border);
            background: var(--fwb-sheet-input-background);
            color: var(--fwb-sheet-input-color);
          }

          select {
            font-size: var(--font-size-20);
            height: 24px;
          }

          button {
            flex: 0;
            margin: -2px 0;
            line-height: 22px;
          }

          button.append {
            height: 27px;
            margin: 0px;
            border-top-left-radius: 0px;
            border-bottom-left-radius: 0px;
            order: 99;
          }

          button.append + input {
            border-top-right-radius: 0px;
            border-bottom-right-radius: 0px;
          }

          /* Document Details */
          .document-details {
            border-radius: 5px;
            padding: 8px;
            margin-bottom: 5px;
            position: relative;
            flex: 1;
            font-size: var(--font-size-14);

            ul {
              margin: 0;
              padding: 0;
              display: flex;
              gap: 4px;
              flex: 1;
              flex-wrap: wrap;
              list-style: none;

              li {
                display: flex;
                flex: 0 0 215px;

                label {
                  flex: 0 0 60px;
                }
              }
            }
          }
        }
      }
    }

    .sheet-container a[disabled] {
      pointer-events: none;
    }

    .nav-button.convert #context-menu {
      margin-left: -95px;
    }

    /* Header */
    .sheet-container .journal-sheet-header {
      font-family: var(--fwb-font-family);
      font-size: 24px;
      flex-grow: 0;
      border-bottom: 2px solid var(--fwb-sheet-header-border);
      z-index: 1;
      padding-left: 8px;
    }

    .sheet-container.detailed .journal-sheet-header {
      align-items: flex-start;
      padding-bottom: 4px;
      /*flex: 0 0 162px;*/
      border-bottom: 2px groove var(--fwb-sheet-detailed-header-border);
      margin: 0px;
      padding-left: 0px;
      position: relative;
    }

    .journal-sheet-header.header-name input[type="text"] {
      background: var(--fwb-sheet-header-name-background);
      border: 1px solid transparent;
      color: var(--fwb-sheet-header-name-color);
      margin-right: 2px;
      font-size: 28px;
      height: calc(100% - 2px);
    }

    .journal-sheet-header.header-name input[type="text"]:hover,
    .journal-sheet-header.header-name input[type="text"]:focus {
      background: var(--fwb-sheet-header-name-background-hover);
    }

    .sheet-container .journal-sheet-header .sheet-icon {
      flex: 0 0 30px;
      line-height: 35px;
      margin-top: 0px;
      color: #777;
    }

    .sheet-container.detailed .journal-sheet-header .sheet-icon {
      flex: 0 0 20px;
      font-size: 20px;
      height: 20px;
      margin-top: 12px;
      margin-left: 5px;
      line-height: 15px;
    }

    &.image-popout.dark .journal-sheet-header input[type="text"] {
      color: #fff;
    }

    .journal-sheet-header.header-name .header-search {
      font-size: 14px;
      flex: 0 0 255px;
      color: var(--fwb-sheet-color);

      i {
        flex: 0 0 25px;
        padding-left: 5px;
        line-height: 35px;
      }

      input[type="text"] {
        font-size: var(--font-size-14);
        height: 25px;
        margin-top: 6px;
        margin-right: 4px;
        border: 1px solid var(--fwb-sheet-header-search-border);
        background: var(--fwb-sheet-header-search-background);
        color: var(--fwb-sheet-header-search-color);
    
        &::placeholder {
          color: var(--fwb-sheet-header-search-placeholder);
        }
      
        &:hover,
        &:focus {
          background: var(--fwb-sheet-header-search-background-hover);
        }
      }
    }

    .fwb-journal-subsheet:not(.gm) .gm-only {
      display: none;
    }
    
    .fwb-journal-subsheet:not(.owner) .owner-only {
      display: none;
    }
    
    .journal-sheet-header {
      button {
        flex: 0 0 30px;
        height: 30px;
        width: 30px;
        border: none;
        font-size: 18px;
        line-height: 28px;
        padding: 0px 3px;
        cursor: pointer;
        box-shadow: none;
        color: var(--fwb-sheet-header-button-color);
        background: var(--fwb-sheet-header-button-background);
        border-radius: 3px;
        margin-top: 3px;
        margin-right: 5px;
      }
    
      .header-details button {
        margin-right: 4px;

        &:last-child {
          margin-right: 8px;
        }
      }

      button.loading {
        padding-top: 1px;
        padding-left: 5px;
      }

      button.active {
        border: 1px solid var(--fwb-active-color);
        color: var(--fwb-active-color);
      }
    }

    /* Page Controls (Mostly for list)*/
    .page-controls {
      flex-grow: 0;
      padding-top: 1px;
      border-bottom: 2px groove var(--fwb-sheet-details-section-border);

      button {
        flex: 0 0 130px;
        background: var(--fwb-sheet-page-control-background);
        color: var(--fwb-sheet-page-control-color);
      }

      button:hover {
        background: var(--fwb-sheet-page-control-background-hover);
      }

      button.header-control {
        flex: 0 0 30px;
      }
    }

    /* Body */
    .sheet-container .fwb-tab-body {
      height: 100%;
      overflow: hidden;
      position: relative;
    }



    /* Tabs */
    &.sheet .fwb-tab-body .tab {
      height: 100% !important;
      overflow-y: auto !important;
      align-content: flex-start;
      flex: 1;
    }

    &.sheet .fwb-tab-body .tab .tab-inner {
      height: 100%;
      overflow-y: auto !important;
      align-content: flex-start;
      position: relative;

      &.flexcol {
        flex:1;
      }
    }

    .tab.notes .notes-container {
      overflow: auto;
      border: var(--fwb-sheet-input-border);
      background: var(--fwb-sheet-input-background);
      color: var(--fwb-sheet-input-color);
      border-radius: 4px;
      margin-bottom: 3px;
    }

    .tab.notes .notes-container .editor-content {
      padding: 0px 6px;
    }

    /* Editor */
    &.sheet .editor {
      overflow: visible;
      height: 100%;
      min-height: 100%;
    }

    // the button to open the editor
    .editor-edit {
      z-index: 100;

      &:hover {
        color: green;
        background: orange;
        box-shadow: 0 0 5px red;
      }
    }

    &.sheet .editor .editor-content {
      overflow-y: visible;
      height: unset;
      min-height: calc(100% - 8px);
      padding: 2px;
    }

    &.sheet .editor .tox-tinymce {
      height: 100% !important;
      border-top-left-radius: 0px;
      border-top-right-radius: 0px;
    }

    &.sheet .editor.tinymce {
      margin: 0px;
    }

    &.sheet .editor .tox-toolbar-overlord {
      background-color: rgba(255, 255, 255, 0.4);
    }

    &.sheet .editor .tox-tinymce .tox-menubar button {
      height: 15px;
    }

    &.sheet .editor .tox-tinymce .tox-promotion-link {
      display: none;
    }

    
    // .fwb-journal-subsheet[editable='false'] .editor-edit {
    //   display: none !important;
    // }

    .tox.tox-tinymce-aux {
      width: 0px;
    }

    &.sheet .editor-content .polyglot-journal {
      cursor: help;
      background-color: rgba(var(--polyglot-journal-color), 0.1);
    }

    &.sheet .editor-content .polyglot-journal:hover {
      background-color: rgba(var(--polyglot-journal-color), var(--polyglot-journal-opacity));
    }

    /* Additional */
    .sheet-container .fwb-tab-body .no-character-alert {
      background: rgba(214, 150, 0, 0.8);
      border: 1px solid var(--color-level-warning);
      margin-bottom: 0.5em;
      padding: 6px 8px;
      line-height: 20px;
      border-radius: 5px;
      box-shadow: 0 0 10px var(--color-shadow-dark);
      color: var(--color-text-light-1);
      font-size: var(--font-size-14);
      text-shadow: 1px 1px black;
      flex: 0 0 33px;
    }

    .sheet-container .fwb-tab-body .no-character-alert a {
      color: var(--color-text-hyperlink);
    }

    /* Text Entry */
    .fwb-journal-subsheet div[data-tab='picture'] #context-menu {
      top: calc(50% - 33px);
      left: calc(50% - 100px);
      max-width: 200px;
    }

    &.sheet .fwb-journal-subsheet div[data-tab='picture'].tab {
      overflow-y: hidden !important;
      overflow-x: hidden !important;
    }
  }

</style><|MERGE_RESOLUTION|>--- conflicted
+++ resolved
@@ -240,11 +240,6 @@
   import { useDirectoryStore, useMainStore, useNavigationStore } from '@/applications/stores';
   import { WorldFlagKey, WorldFlags } from '@/settings/WorldFlags';
 
-<<<<<<< HEAD
-  // import { getCleanEntry, updateDocument } from '@/compendia';
-
-=======
->>>>>>> 28412b3d
   // library components
 
   // local components

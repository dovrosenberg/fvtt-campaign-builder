<template>
  <li>
    <div 
      class="details"
      :open="currentNode.expanded"
    >
      <div :class="'summary ' + (props.top ? 'top' : '')">      
        <div 
          class="fwb-directory-expand-button"
          @click="onEntryToggleClick"
        >
          <span v-if="currentNode.expanded">-</span><span v-else>+</span>
        </div>
        <div 
          :class="`${currentNode.id===currentEntry?.uuid ? 'fwb-current-directory-entry' : ''}`"
          draggable="true"
          @click="onDirectoryItemClick($event, currentNode)"
          @dragstart="onDragStart($event, currentNode.id)"
          @drop="onDrop"
          @contextmenu="onEntryContextMenu"
        >
          {{ currentNode.name }}
        </div>
      </div>
      <ul>
        <!-- if not expanded, we style the same way, but don't add any of the children (because they might not be loaded) -->
        <div v-if="currentNode.expanded">
          <TopicDirectoryNodeComponent 
            v-for="child in currentNode.loadedChildren"
            :key="child.id"
            :node="child"
            :world-id="props.worldId"
            :topic="props.topic"
            :top="false"
          />
        </div>
      </ul>
    </div>
  </li>
</template>

<script setup lang="ts">
  // library imports
  import { PropType, ref, watch } from 'vue';
  import { storeToRefs } from 'pinia';

  // local imports
  import { useTopicDirectoryStore, useMainStore, useNavigationStore, } from '@/applications/stores';
  import { hasHierarchy, validParentItems } from '@/utils/hierarchy';
  import { getGame, localize } from '@/utils/game';

  // library components
  import ContextMenu from '@imengyu/vue3-context-menu';

  // local components
  import TopicDirectoryNodeComponent from './TopicDirectoryNode.vue';

  // types
  import { ValidTopic } from '@/types';
  import { Entry, DirectoryEntryNode, } from '@/classes';

  ////////////////////////////////
  // props
  const props = defineProps({
    node: { 
      type: Object as PropType<DirectoryEntryNode>,
      required: true,
    },
    worldId: {
      type: String,
      required: true
    },
    topic: {
      type: Number as PropType<ValidTopic>,
      required: true
    },
    top: {    // applies class to top level
      type: Boolean,
      required: true,
    }
  });

  ////////////////////////////////
  // emits
  
  ////////////////////////////////
  // store
  const topicDirectoryStore = useTopicDirectoryStore();
  const mainStore = useMainStore();
  const navigationStore = useNavigationStore();
  const { currentWorldId, currentEntry, } = storeToRefs(mainStore);

  ////////////////////////////////
  // data
  // we don't just use props node because in toggleWithLoad we want to swap it out without rebuilding
  //   the whole tree
  const currentNode = ref<DirectoryEntryNode>(props.node);

  ////////////////////////////////
  // computed data
  
  ////////////////////////////////
  // methods

  ////////////////////////////////
  // event handlers
<<<<<<< HEAD
  const onEntryToggleClick = async (_event: MouseEvent) => {
=======
  const onEntryToggleClick = async (event: MouseEvent) => {
>>>>>>> e90e296b
    currentNode.value = await topicDirectoryStore.toggleWithLoad(currentNode.value, !currentNode.value.expanded);
  };

  const onDirectoryItemClick = async (event: MouseEvent, node: DirectoryEntryNode) => {
    event.stopPropagation();
    event.preventDefault();
    
    await navigationStore.openEntry(node.id, {newTab: event.ctrlKey});
  };

  
  // handle an entry dragging to another to nest
  const onDragStart = (event: DragEvent, id: string): void => {
    if (!currentWorldId.value) { 
      event.preventDefault();
      return;
    }

    const dragData = { 
      topic:  props.topic,
      childId: id,
    } as { topic: ValidTopic; childId: string};

    event.dataTransfer?.setData('text/plain', JSON.stringify(dragData));
  };

  const onDrop = async (event: DragEvent): Promise<boolean> => {
    if (!currentWorldId.value)
      return false;

    let data;
    try {
      data = JSON.parse(event.dataTransfer?.getData('text/plain') || '');
    }
    catch (err) {
      return false;
    }

    // make sure it's not the same item
    const parentId = currentNode.value.id;
    if (data.childId===parentId)
      return false;

    // if the types don't match or don't have hierarchy, can't drop
    if (data.topic!==props.topic || !hasHierarchy(props.topic))
      return false;

    // is this a legal parent?
    const childEntry = await Entry.fromUuid(data.childId); 

    if (!childEntry)
      return false;

    if (!(validParentItems(currentWorldId.value, props.topic, childEntry)).find(e=>e.id===parentId))
      return false;

    // add the dropped item as a child on the other (will also refresh the tree)
    await topicDirectoryStore.setNodeParent(props.topic, data.childId, parentId);

    return true;
  };

  const onEntryContextMenu = (event: MouseEvent): void => {
    //prevent the browser's default menu
    event.preventDefault();
    event.stopPropagation();

    //show our menu
    ContextMenu.showContextMenu({
      customClass: 'fwb',
      x: event.x,
      y: event.y,
      zIndex: 300,
      items: [
        { 
          icon: 'fa-atlas',
          iconFontClass: 'fas',
          label: localize(`fwb.contextMenus.topicFolder.create.${props.topic}`) + ' as child', 
          onClick: async () => {
            // get the right folder
            const worldFolder = getGame().folders?.find((f)=>f.uuid===props.worldId) as globalThis.Folder;

            if (!worldFolder || !props.topic)
              throw new Error('Invalid header in TopicDirectoryNodeWithChildren.onEntryContextMenu.onClick');

<<<<<<< HEAD
            const entry = await topicDirectoryStore.createEntry(props.topic, { parentId: props.node.id} );
=======
            const entry = await topicDirectoryStore.createEntry(worldFolder, props.topic, { parentId: props.node.id} );

>>>>>>> e90e296b
            if (entry) {
              await navigationStore.openEntry(entry.uuid, { newTab: true, activate: true, }); 
            }
          }
        },
        { 
          icon: 'fa-trash',
          iconFontClass: 'fas',
          label: localize('fwb.contextMenus.directoryEntry.delete'), 
          onClick: async () => {
            await topicDirectoryStore.deleteEntry(props.topic, props.node.id);
          }
        },
      ].filter((item)=>(hasHierarchy(props.topic) || item.icon!=='fa-atlas'))
      // the line above is to remove the "add child" option from entries that don't have hierarchy
      // not really ideal but a bit cleaner than having two separate arrays and concatening

    });
  };

  ////////////////////////////////
  // watchers
  watch(()=> props.node, (newValue: DirectoryEntryNode) => {
    currentNode.value = newValue;
  });

  ////////////////////////////////
  // lifecycle events


</script>

<style lang="scss" scoped>

</style><|MERGE_RESOLUTION|>--- conflicted
+++ resolved
@@ -104,11 +104,7 @@
 
   ////////////////////////////////
   // event handlers
-<<<<<<< HEAD
   const onEntryToggleClick = async (_event: MouseEvent) => {
-=======
-  const onEntryToggleClick = async (event: MouseEvent) => {
->>>>>>> e90e296b
     currentNode.value = await topicDirectoryStore.toggleWithLoad(currentNode.value, !currentNode.value.expanded);
   };
 
@@ -194,12 +190,8 @@
             if (!worldFolder || !props.topic)
               throw new Error('Invalid header in TopicDirectoryNodeWithChildren.onEntryContextMenu.onClick');
 
-<<<<<<< HEAD
             const entry = await topicDirectoryStore.createEntry(props.topic, { parentId: props.node.id} );
-=======
-            const entry = await topicDirectoryStore.createEntry(worldFolder, props.topic, { parentId: props.node.id} );
-
->>>>>>> e90e296b
+
             if (entry) {
               await navigationStore.openEntry(entry.uuid, { newTab: true, activate: true, }); 
             }

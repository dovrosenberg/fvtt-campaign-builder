--- conflicted
+++ resolved
@@ -50,11 +50,7 @@
   import { storeToRefs } from 'pinia';
   
   // local imports
-<<<<<<< HEAD
   import { useNavigationStore, useTopicDirectoryStore, useMainStore, } from '@/applications/stores';
-=======
-  import { useNavigationStore, useTopicDirectoryStore, useMainStore } from '@/applications/stores';
->>>>>>> 4d6ffa76
   import { getGame, localize } from '@/utils/game';
   import { NO_TYPE_STRING } from '@/utils/hierarchy';
   
@@ -173,11 +169,7 @@
             if (!worldFolder)
               throw new Error('Invalid header in TopicDirectoryGroupedType.onTypeContextMenu.onClick');
 
-<<<<<<< HEAD
-            const entry = await topicDirectoryStore.createEntry(worldFolder, props.topic, { type: props.type.name } );
-=======
             const entry = await topicDirectoryStore.createEntry(props.topic, { type: props.type.name } );
->>>>>>> 4d6ffa76
 
             if (entry) {
               await navigationStore.openEntry(entry.uuid, { newTab: true, activate: true, }); 

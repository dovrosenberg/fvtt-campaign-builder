<template>
  <!-- these are the worlds -->
  <ol class="fwb-world-list">
    <li 
      v-for="world in topicDirectoryStore.currentWorldTree.value"
      :key="world.id"
      :class="'fwb-world-folder folder flexcol ' + (currentWorldId===world.id ? '' : 'collapsed')" 
      @click="onWorldFolderClick($event, world.id)"
    >
      <header 
        class="folder-header flexrow"
        @contextmenu="onWorldContextMenu($event, world.id)"
      >
        <h3 class="noborder">
          <i class="fas fa-folder-open fa-fw"></i>
          {{ world.name }}
        </h3>
      </header>

      <!-- These are the topic compendia -->
      <ol 
        v-if="currentWorldId===world.id"
        class="fwb-world-contents"
      >
        <!-- data-topic-id is used by drag and drop and toggleEntry-->
        <li 
          v-for="topic in world.topics.sort((a, b) => (a.topic < b.topic ? -1 : 1))"
          :key="topic.topic"
          :class="'fwb-topic-folder folder entry flexcol fwb-directory-compendium ' + (topic.expanded ? '' : 'collapsed')"
          :data-topic="topic.topic" 
        >
          <header class="folder-header flexrow">
            <div 
              class="fwb-compendium-label noborder" 
              style="margin-bottom:0px"
              @click="onTopicFolderClick($event, topic)"
              @contextmenu="onTopicContextMenu($event, world.id, topic.topic)"
            >
              <i class="fas fa-folder-open fa-fw" style="margin-right: 4px;"></i>
              <i :class="'icon fas ' + getTopicIcon(topic.topic)" style="margin-right: 4px;"></i>
              {{ topic.name }}
            </div>
          </header>

          <TopicDirectoryGroupedTree
            v-if="isGroupedByType" 
            :topic-node="topic"
            :world-id="world.id"
          />
          <TopicDirectoryNestedTree
            v-else 
            :topic="topic"
            :world-id="world.id"
          />
        </li>
      </ol>
    </li>
  </ol>
</template>

<script setup lang="ts">
  // library imports
  import { storeToRefs } from 'pinia';

  // local imports
  import { getGame, localize } from '@/utils/game';
  import { getTopicIcon, getTabTypeIcon } from '@/utils/misc';
  import { useTopicDirectoryStore, useMainStore, useNavigationStore, useCampaignDirectoryStore } from '@/applications/stores';
  
  // library components
  import ContextMenu from '@imengyu/vue3-context-menu';

  // local components
  import TopicDirectoryNestedTree from './TopicDirectoryNestedTree.vue';
  import TopicDirectoryGroupedTree from './TopicDirectoryGroupedTree.vue';
  
  // types
  import { Topic, WindowTabType } from '@/types';
  import { DirectoryTopicNode, Campaign, } from '@/classes';
  
  ////////////////////////////////
  // props

  ////////////////////////////////
  // emits

  ////////////////////////////////
  // store
  const mainStore = useMainStore();
  const navigationStore = useNavigationStore();
  const topicDirectoryStore = useTopicDirectoryStore();
  const campaignDirectoryStore = useCampaignDirectoryStore();
  const { currentWorldId } = storeToRefs(mainStore);
  const { isGroupedByType } = storeToRefs(topicDirectoryStore);

  ////////////////////////////////
  // data
  
  ////////////////////////////////
  // computed data

  ////////////////////////////////
  // methods

  ////////////////////////////////
  // event handlers

  // change world
  const onWorldFolderClick = async (event: MouseEvent, worldId: string) => {
    event.stopPropagation();

    if (worldId)
      await mainStore.setNewWorld(worldId);
  };

  const onWorldContextMenu = (event: MouseEvent, worldId: string | null): void => {
    //prevent the browser's default menu
    event.preventDefault();
    event.stopPropagation();

    //show our menu
    ContextMenu.showContextMenu({
      customClass: 'fwb',
      x: event.x,
      y: event.y,
      zIndex: 300,
      items: [
        { 
          icon: 'fa-trash',
          iconFontClass: 'fas',
          label: localize('fwb.contextMenus.worldFolder.delete'), 
          onClick: async () => {
            if (worldId) {
              await topicDirectoryStore.deleteWorld(worldId);
              campaignDirectoryStore.refreshCampaignDirectoryTree();
            }
          }
        },
        { 
          icon: getTabTypeIcon(WindowTabType.Campaign),
          iconFontClass: 'fas',
          label: localize('fwb.contextMenus.worldFolder.createCampaign'), 
          onClick: async () => {
            if (worldId) {
              await Campaign.create();
              campaignDirectoryStore.refreshCampaignDirectoryTree();
            }
          }
        },
      ]
    });
  };

  const onTopicContextMenu = (event: MouseEvent, worldId: string, topic: Topic): void => {
    //prevent the browser's default menu
    event.preventDefault();
    event.stopPropagation();

    //show our menu
    ContextMenu.showContextMenu({
      customClass: 'fwb',
      x: event.x,
      y: event.y,
      zIndex: 300,
      items: [
        { 
          icon: 'fa-atlas',
          iconFontClass: 'fas',
          label: localize(`fwb.contextMenus.topicFolder.create.${topic}`), 
          onClick: async () => {
            // get the right folder
            const worldFolder = getGame().folders?.find((f)=>f.uuid===worldId) as globalThis.Folder;

            if (!worldFolder || !topic)
              throw new Error('Invalid header in Directory.onTopicContextMenu.onClick');

<<<<<<< HEAD
            const entry = await topicDirectoryStore.createEntry(worldFolder, topic, {} );
=======
            const entry = await topicDirectoryStore.createEntry(topic, {} );
>>>>>>> 4d6ffa76

            if (entry) {
              await navigationStore.openEntry(entry.uuid, { newTab: true, activate: true, }); 
            }
          }
        },
      ]
    });
  };

  // open/close a topic
  const onTopicFolderClick = async (event: MouseEvent, directoryTopic: DirectoryTopicNode) => { 
    event.stopPropagation();

    await topicDirectoryStore.toggleTopic(directoryTopic);
  };

  ////////////////////////////////
  // watchers

  ////////////////////////////////
  // lifecycle events

</script>

<style lang="scss">
  #fwb-directory {
    .action-buttons {
      padding-left: 30px;
    }
  }

  // the world list section
  .fwb-directory-panel-wrapper {
    .fwb-world-list {
      padding: 0;
      flex-grow: 1;
      overflow: auto;

      .fwb-world-folder {
        align-items: flex-start;
        justify-content: flex-start;

        &.active {
          background: #cfcdc2;
        }
      }
    }

    .fwb-world-folder > .folder-header {
      border-bottom: none;
      width: 100%;
      flex: 1;

      h3 {
        color: inherit;   // reset the default from foundry            
        text-shadow: inherit;
      }
    }

    // world folder styling
    .fwb-world-folder:not(.collapsed) > .folder-header {
      border-top: 1px solid var(--fwb-sidebar-world-border);
      background: var(--fwb-sidebar-world-background);
      color: var(--fwb-sidebar-world-color);
    }

    .fwb-world-folder.collapsed > .folder-header {
      border-top: 1px solid var(--fwb-sidebar-world-border-collapsed);
      background: var(--fwb-sidebar-world-background-collapsed);
      color: var(--fwb-sidebar-world-color-collapsed);
      text-shadow: none;
    }

    .fwb-world-folder .folder-header.context {
      border-top: 1px solid var(--mej-active-color);
      border-bottom: 1px solid var(--mej-active-color);
    }

    // topic folder styling
    .fwb-topic-folder.collapsed > .folder-header, .fwb-topic-folder:not(.collapsed) > .folder-header {
      background: inherit;  // override foundry default
      border: 0px;
      text-shadow: none;   // override foundry default
      cursor: pointer;

      i.icon {
        color: #777;
      }  
    }

    // change icon to closed when collapsed
    .fwb-topic-folder.collapsed > .folder-header i.fa-folder-open:before {
      content: "\f07b";
    }

    .fwb-create-entry.create-button {
      i.fa-atlas {
        color: var(--fwb-sidebar-create-entry-color);
      }
      i.fa-plus {
        background: var(--fwb-sidebar-create-entry-secondary-color);
      }
    }

    .fwb-world-contents {
      border-left: 6px solid var(--fwb-sidebar-subfolder-border);
      border-bottom: 2px solid var(--fwb-sidebar-subfolder-border);
      margin: 0px;
      width: 100%;
      padding-left: 10px;
    }    
  }

  // the nested tree structure
  // https://www.youtube.com/watch?v=rvKCsHS590o&t=1755s has a nice overview of how this is assembled

  .fwb-directory-compendium {
    .fwb-entry-item, .fwb-type-item {
      position: relative;
      padding-left: 1em;
      cursor: pointer;
    }

    // bold the active one
    .fwb-current-directory-entry {
      font-weight: bold;
    }

    ul {
      list-style: none;
      line-height: 2em;   // this makes the horizontal lines centered (when combined with the height on the li::before

      li {
        position: relative;
        padding: 0;
        margin: -0.5em 0 0 0;

        font-family: 'Signika', sans-serif;
        font-size: var(--font-size-14);
        font-weight: normal;

        // this draws the top-half ot the vertical plus the horizontal tree connector lines
        &::before {
          top: 0px;
          border-bottom: 2px solid gray;
          height: 1em;   // controls vertical position of horizontal lines
        }

        // extends the vertical lines down
        &::after {
          bottom: 0px;
          height: 100%;
        }

        &::before, &::after {
          content: "";
          position: absolute;
          left: -10px;   // pushes them left of the text
          border-left: 2px solid gray;
          width: 10px;   // controls the length of the horizontal lines
        }

        &:last-child::after {
          display: none;   // avoid a little tail at the bottom of the vertical lines
        }
      }

      // add the little open markers
      div.summary .fwb-directory-expand-button {
        position: absolute;
        text-align: center;
        line-height: 0.80em;
        color: black;
        background: #777;
        display: block;
        width: 15px;
        height: 15px;
        border-radius: 50em;
        left: -1.2em;
        top: 0.5em;
        z-index: 999;
      }

      div.summary.top .fwb-directory-expand-button {
        margin-left: 1em;
      }

      div.details {
        padding-left: 0.5em;
      }
    }

    // move the text away from the end of the horizontal lines
    li {
      padding-left: 3px;
    }

    // the top level
    & > ul {
      div.summary {
        list-style: none; 

        &::marker, &::-webkit-details-marker {
          display: none !important;
        }
      }

    }
  }

  ul.fwb-directory-tree > li:after, ul.fwb-directory-tree > li:before {
    display:none;
  }

</style><|MERGE_RESOLUTION|>--- conflicted
+++ resolved
@@ -174,11 +174,7 @@
             if (!worldFolder || !topic)
               throw new Error('Invalid header in Directory.onTopicContextMenu.onClick');
 
-<<<<<<< HEAD
-            const entry = await topicDirectoryStore.createEntry(worldFolder, topic, {} );
-=======
             const entry = await topicDirectoryStore.createEntry(topic, {} );
->>>>>>> 4d6ffa76
 
             if (entry) {
               await navigationStore.openEntry(entry.uuid, { newTab: true, activate: true, }); 

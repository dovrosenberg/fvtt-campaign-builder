--- conflicted
+++ resolved
@@ -21,11 +21,7 @@
 
   // local imports
   import { useDirectoryStore, useMainStore, useNavigationStore, useCurrentEntryStore } from '@/applications/stores';
-<<<<<<< HEAD
-  import { PackFlagKey, PackFlags } from '@/settings/PackFlags';
-=======
   import { WorldFlagKey, WorldFlags } from '@/settings/WorldFlags';
->>>>>>> 61c02139
   import { localize } from '@/utils/game';
 
   // library components
@@ -124,11 +120,7 @@
           iconFontClass: 'fas',
           label: localize('fwb.contextMenus.directoryEntry.delete'), 
           onClick: async () => {
-<<<<<<< HEAD
-            await currentEntryStore.deleteEntry(props.node.id);
-=======
             await currentEntryStore.deleteEntry(props.topic, props.node.id);
->>>>>>> 61c02139
           }
         },
       ]

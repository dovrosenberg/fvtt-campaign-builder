--- conflicted
+++ resolved
@@ -70,11 +70,7 @@
   const directoryStore = useDirectoryStore();
   const mainStore = useMainStore();
   const currentEntryStore = useCurrentEntryStore();
-<<<<<<< HEAD
-  const { currentWorldId, currentEntryId } = storeToRefs(mainStore);
-=======
   const { currentWorldId, currentEntryId, currentJournals } = storeToRefs(mainStore);
->>>>>>> 61c02139
   const { filterNodes } = storeToRefs(directoryStore);
   
   ////////////////////////////////
@@ -183,11 +179,7 @@
           iconFontClass: 'fas',
           label: localize('fwb.contextMenus.directoryEntry.delete'), 
           onClick: async () => {
-<<<<<<< HEAD
-            await currentEntryStore.deleteEntry(props.node.id);
-=======
             await currentEntryStore.deleteEntry(props.topic, props.node.id);
->>>>>>> 61c02139
           }
         },
       ].filter((item)=>(hasHierarchy(props.topic) || item.icon!=='fa-atlas'))

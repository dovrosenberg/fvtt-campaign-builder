<template>
  <div  
    class="fcb"
    @click="onClickApplication"
  >
    <Splitter 
      ref="splitterRef"
      layout="horizontal" 
      :gutter-size="2"
      class="fcb-splitter"
    >
      <SplitterPanel 
        :size="directoryCollapsed ? 99 : 76" 
        :min-size="directoryCollapsed ? 99 : 50" 
        class="fcb-left-panel"
      > 
        <div class="fcb-body flexcol">
          <WBHeader />
          <div class="fcb-content flexcol editable">
            <ContentTab />
          </div>
        </div>
        <div
          class="fcb-sidebar-toggle-tab"
          @click.stop="onSidebarToggleClick"
          :class="{ collapsed: directoryCollapsed }"
          :data-tooltip="directoryCollapsed ? localize('tooltips.expandDirectory') : localize('tooltips.collapseDirectory')"
        >
          <i :class="'fas ' + (directoryCollapsed ? 'fa-caret-left' : 'fa-caret-right')"></i>
      </div>
      </SplitterPanel>
      <SplitterPanel :size="directoryCollapsed ? 1 :24" :min-size="directoryCollapsed ? 1 : 18" class=""> 
        <div id="fcb-directory-sidebar" class="flexcol" :style="{display: directoryCollapsed ? 'none' : ''}">
          <Directory @world-selected="onDirectoryWorldSelected" />
        </div> 
      </SplitterPanel>
    </Splitter>
  </div>
</template> 

<script setup lang="ts">
  // library imports
  import { onMounted, watch, ref, createApp, h, } from 'vue';
  import { storeToRefs } from 'pinia';
  import PrimeVue from 'primevue/config';

  // local imports
  import { pinia } from '@/applications/stores';
  import { getDefaultFolders, } from '@/compendia';
  import { SettingKey, ModuleSettings, } from '@/settings';
  import { useMainStore, useNavigationStore } from '@/applications/stores';
  import { localize } from '@/utils/game';
  import WCBTheme from '@/applications/presetTheme';
  import { initializeRollTables } from '@/utils/nameGenerators';
<<<<<<< HEAD
  import { Backend } from '@/classes/Backend';
=======
  import { updateWindowTitle } from '@/utils/titleUpdater';
>>>>>>> e40412d1

  // library components
  import Splitter from 'primevue/splitter';
  import SplitterPanel from 'primevue/splitterpanel';

  // local components
  import WBHeader from '@/components/WBHeader/WBHeader.vue';
  import ContentTab from '@/components/ContentTab/ContentTab.vue';
  import Directory from '@/components/Directory/Directory.vue';
  import TitleBarComponents from '@/components/TitleBarComponents.vue';

  // types
  import { WindowTabType, Topics, ValidTopic } from '@/types';
  import { WBWorld, } from '@/classes';
  import { CampaignDoc } from '@/documents';
  
  ////////////////////////////////
  // props

  ////////////////////////////////
  // emits

  ////////////////////////////////
  // store
  const mainStore = useMainStore();
  const navigationStore = useNavigationStore();
  const { currentWorld, rootFolder, } = storeToRefs(mainStore);
  
  ////////////////////////////////
  // data
  // current sidebar collapsed state 
  const directoryCollapsed = ref<boolean>(false);
  const splitterRef = ref<InstanceType<typeof Splitter> | null>();

  ////////////////////////////////
  // computed data

  ////////////////////////////////
  // methods

  ////////////////////////////////
  // event handlers
  const onDirectoryWorldSelected = async (worldId: string) => {
    await mainStore.setNewWorld(worldId);
  };

  const onSidebarToggleClick = async () => { 
    directoryCollapsed.value = !directoryCollapsed.value;

    if (splitterRef.value)
      splitterRef.value?.resetState();
  };

  // whenever we click on a link inside the application that is a link to a document (these are inserted by TextEditor.enrichHTML)
  //    if it's a document in world builder, open in here instead of the default functionality
  const onClickApplication = (event: MouseEvent) => {
    const target = event.target as HTMLElement;

    // ignore anything that's not an <a> with class 'content-link'
    if (target.tagName!=='A')
      return;

    let found=false;
    for (let i=0; i< target.classList.length; i++) {
      if (target.classList[i]==='fcb-content-link' && target.dataset.uuid) {
        found=true; 
        break;
      }
    }
    if (!found)
      return;

    // cancel any other actions
    event.stopPropagation();
    
    // the only things tagged fcb-content-link are ones for the world we're looking at, so just need to open it
    switch (parseInt(target.dataset.linkType ?? '-1')) {
      case WindowTabType.Entry:
        void navigationStore.openEntry(target.dataset.uuid, { newTab: event.ctrlKey});
        break;
      case WindowTabType.Campaign:
        void navigationStore.openCampaign(target.dataset.uuid, { newTab: event.ctrlKey});
        break;
      case WindowTabType.Session:
        void navigationStore.openSession(target.dataset.uuid, { newTab: event.ctrlKey});
        break;
      case WindowTabType.PC:
        void navigationStore.openPC(target.dataset.uuid, { newTab: event.ctrlKey});
        break;
      case WindowTabType.World:
        void navigationStore.openWorld(target.dataset.uuid, { newTab: event.ctrlKey});
        break;
    }  
  };

  ////////////////////////////////
  // watchers
  watch(currentWorld, async (newWorld: WBWorld | null, oldWorld: WBWorld | null) => {
    // Update the window title when the world changes
    updateWindowTitle(newWorld?.name || null);
    
    if (currentWorld.value && currentWorld.value.topicIds && newWorld?.uuid!==oldWorld?.uuid) {
      // this will force a refresh of the directory; before we do that make sure all the static variables are setup
      const worldId = currentWorld.value.uuid;

      const worldCompendium = currentWorld.value.compendium || null;

      if (!worldCompendium)
        throw new Error(`Could not find compendium for world ${worldId} in CampaignBuilder.onMounted()`);

      const topicIds = currentWorld.value.topicIds;
      const campaignNames = currentWorld.value.campaignNames;
      const topics = [ Topics.Character, /*Topics.Event,*/ Topics.Location, Topics.Organization ] as ValidTopic[];
      const topicJournals = {
        [Topics.Character]: null,
        // [Topics.Event]: null,
        [Topics.Location]: null,
        [Topics.Organization]: null,
      } as Record<ValidTopic, JournalEntry | null>;
      const campaignJournals = {} as Record<string, CampaignDoc>;

      for (let i=0; i<topics.length; i++) {
        const t = topics[i];

        // we need to load the actual entries - not just the index headers
        topicJournals[t] = (await fromUuid(topicIds[t])) as JournalEntry | null;

        if (!topicJournals[t])
          throw new Error(`Could not find journal for topic ${t} in world ${worldId}`);
      }

      for (const campaignId in campaignNames) {
        // we need to load the actual entries - not just the index headers
        const j = await(fromUuid(campaignId)) as CampaignDoc | null;
        if (j) {
          campaignJournals[j.uuid] = j;
        }
      }
    }
  });

  ////////////////////////////////
  // methods for prep/play toggle
  const createTitleBarComponents = async () => {
    // Find the application window header
    const appId = 'app-fcb-CampaignBuilder';
    const appElement = document.getElementById(appId);
    if (!appElement) return;

    const headerElement = appElement.querySelector('.window-header');
    if (!headerElement) return;

    // Check if toggle already exists
    if (headerElement.querySelector('#fcb-prep-play-toggle')) return;

    // Create a container for our Vue component
    const toggleContainer = document.createElement('div');
    toggleContainer.id = 'fcb-prep-play-toggle';
    toggleContainer.className = 'header-control fcb-mode-toggle';

    // Insert before the close button
    const closeButton = headerElement.querySelector('[data-action="close"]');
    if (closeButton) {
      headerElement.insertBefore(toggleContainer, closeButton);
    } else {
      headerElement.appendChild(toggleContainer);
    }

    // Create and mount the Vue component
    const app = createApp({
      render() {
        return h(TitleBarComponents, {});
      }
    });

    
    // Use the same plugins as the main app
    app.use(PrimeVue, { preset: WCBTheme });
    app.use(pinia);

    // this fixes a vue dev tools bug
    if (import.meta.env.MODE === 'development') {
      // need to set _customProperties on all stores - use dynamic import to avoid the import in production
      const module = await import('@/applications/stores/index.ts');
      const { useMainStore, useNavigationStore, useTopicDirectoryStore, useCampaignDirectoryStore, useRelationshipStore, useCampaignStore, useSessionStore } = module;

      useNavigationStore()._customProperties = new Set();
      useMainStore()._customProperties = new Set();
      useTopicDirectoryStore()._customProperties = new Set();
      useCampaignDirectoryStore()._customProperties = new Set();
      useRelationshipStore()._customProperties = new Set();
      useCampaignStore()._customProperties = new Set();
      useSessionStore()._customProperties = new Set();
    }

    // Mount the component to the container
    app.mount(toggleContainer);
  };

  ////////////////////////////////
  // lifecycle events
  onMounted(async () => {
    directoryCollapsed.value = ModuleSettings.get(SettingKey.startCollapsed) || false;
    
    // Make sure the splitter state is reset to reflect the collapsed state
    if (directoryCollapsed.value && splitterRef.value) {
      setTimeout(() => {
        splitterRef.value?.resetState();
      }, 0);
    }

    const folders = await getDefaultFolders();

    if (!folders || !folders.rootFolder)
        throw new Error(`Couldn't get folders in CampaignBuilder.onMounted()`);

    const world = folders.world;
    const worldId = folders.world?.uuid;
    const worldCompendium = folders.world?.compendium || null;

    if (!world || !worldId || !worldCompendium)
        throw new Error(`Could not find world/compendium for world ${worldId} in CampaignBuilder.onMounted()`);

    if (world.topicIds) {
      // this will force a refresh of the directory; before we do that make sure all the static variables are setup
      const topics = [ Topics.Character, /*Topics.Event,*/ Topics.Location, Topics.Organization ] as ValidTopic[];
      const topicJournals = {
        [Topics.Character]: null,
        // [Topics.Event]: null,
        [Topics.Location]: null,
        [Topics.Organization]: null,
      } as Record<ValidTopic, JournalEntry | null>;
      const campaignJournals = {} as Record<string, CampaignDoc>;

      for (let i=0; i<topics.length; i++) {
        const t = topics[i];

        // we need to load the actual entries - not just the index headers
        topicJournals[t] = (await fromUuid(world.topicIds[t])) as JournalEntry | null;

        if (!topicJournals[t])
          throw new Error(`Could not find journal for topic ${t} in world ${worldId}`);
      }

      for (const campaignId in world.campaignNames) {
        // we need to load the actual entries - not just the index headers
        const j = (await fromUuid(campaignId)) as CampaignDoc | null;
        if (j) {
          campaignJournals[j.uuid] = j;
        }
      }

      rootFolder.value = folders.rootFolder;
      mainStore.setNewWorld(folders.world.uuid);

      // initialize roll tables
      await initializeRollTables();

      // Check if backend is available and show warning if not
      if (!Backend.available) {
<<<<<<< HEAD
        ui.notifications?.warn(
          "Backend is not available. Automatic RollTables  will not be refreshed. " +
          "Configure the backend in Advanced Settings to enable AI-generated names that match your world's theme."
        );
=======
        if (!ModuleSettings.get(SettingKey.hideBackendWarning)) {
          ui.notifications?.warn(
            "Backend is not available. Automatic RollTables  will not be refreshed. " +
            "Configure the backend in Advanced Settings to enable AI-generated names that match your world's theme."
          );
        }
>>>>>>> e40412d1
      }

      mainStore.refreshCurrentContent();

      // Add the prep/play toggle to the header
      // Use setTimeout to ensure the DOM is fully rendered
      setTimeout(() => {
        createTitleBarComponents();
        // Initialize the window title with the current world name
        updateWindowTitle(currentWorld.value?.name || null);
      }, 100);
    } else {
      throw new Error('Failed to load or create folder structure');
    }
  });


</script>

<style lang="scss">
@import "@/components/styles/styles.scss";

// this is from the Vue handler, but we need it to be a flexbox so the overall app window controls the size the rest
//    of the way down
div[data-application-part="app"]:has(> div.fcb) {
  display: flex;
  flex-direction: column;
  flex: 1;
}

// the launch button in the top right corner
#fcb-launch {
  background-color: rgba(0,0,0,.5);
  color: var(--color-text-light-highlight);
}

.fcb-main-window {  
  min-width: 640px;

  .window-header {
    overflow: visible;  // for the search drop down
  }

  .window-content {
    padding: 0;
  }

  .window-content > div {
    overflow: hidden;
  }

  .fcb {
    height: 100%;
    width: 100%;
    margin-top: 0px;
    flex-wrap: nowrap;
    padding: 0.1rem;

    // Sidebar 
    #fcb-directory-sidebar {
      display: flex;
      flex: 0 0 250px;
      height: 100%;
      overflow: hidden;
      background: var(--fcb-sidebar-background);
      border-left: 1px solid var(--fcb-header-border-color);
      transition: width 0.5s, flex 0.5s;

      & > div {
        display: flex !important;
        height: 100%;
      }
    }

    #fcb-directory .entry-name > i {
      margin-right: 8px;
      margin-left: 4px;
      flex: 0 0 15px;
    }

    .fcb-body {
      height: 100%;
    }
  }

  .fcb-content {
    flex: 1;
    height: 100%;
    overflow: hidden;
    position: relative;
    width: 100%;
  }
  
}

.fcb-splitter {
  height: 100%;
}

.fcb-left-panel {
  position: relative;
  overflow: visible !important;  // make sure the tab shows
}

.fcb-sidebar-toggle-tab {
  position: absolute;
  top: 50%; // Center vertically in the gutter
  transform: translateY(-50%); // Adjust for perfect vertical centering
  left: calc(100% - 12px); // Position on the edge of the left panel
  z-index: 100;
  width: 12px;
  height: 40px;
  background-color: var(--color-light-5) !important;
  color: white;
  border-color: var(--button-hover-border-color);
  border: 1px;
  border-radius: 4px;
  cursor: pointer;
  display: flex;
  align-items: center;
  justify-content: center;
  font-size: 14px;

  &:hover {
    background-color: #fda948;
    border-color: var(--color-warm-3);
  }
}
</style>
<|MERGE_RESOLUTION|>--- conflicted
+++ resolved
@@ -52,11 +52,7 @@
   import { localize } from '@/utils/game';
   import WCBTheme from '@/applications/presetTheme';
   import { initializeRollTables } from '@/utils/nameGenerators';
-<<<<<<< HEAD
-  import { Backend } from '@/classes/Backend';
-=======
   import { updateWindowTitle } from '@/utils/titleUpdater';
->>>>>>> e40412d1
 
   // library components
   import Splitter from 'primevue/splitter';
@@ -70,7 +66,7 @@
 
   // types
   import { WindowTabType, Topics, ValidTopic } from '@/types';
-  import { WBWorld, } from '@/classes';
+  import { Backend, WBWorld, } from '@/classes';
   import { CampaignDoc } from '@/documents';
   
   ////////////////////////////////
@@ -317,19 +313,12 @@
 
       // Check if backend is available and show warning if not
       if (!Backend.available) {
-<<<<<<< HEAD
-        ui.notifications?.warn(
-          "Backend is not available. Automatic RollTables  will not be refreshed. " +
-          "Configure the backend in Advanced Settings to enable AI-generated names that match your world's theme."
-        );
-=======
         if (!ModuleSettings.get(SettingKey.hideBackendWarning)) {
           ui.notifications?.warn(
             "Backend is not available. Automatic RollTables  will not be refreshed. " +
             "Configure the backend in Advanced Settings to enable AI-generated names that match your world's theme."
           );
         }
->>>>>>> e40412d1
       }
 
       mainStore.refreshCurrentContent();

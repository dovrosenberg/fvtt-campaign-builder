--- conflicted
+++ resolved
@@ -603,15 +603,13 @@
       background: unset;
     }
   }
-<<<<<<< HEAD
 
   .push-to-active-campaign-menu-item {
     font-weight: bold;
-=======
+  }
   
   .tags-container {
     min-height: 43px; /* Set a fixed minimum height for the tags container */
     position: relative;
->>>>>>> 3107fac7
   }
 </style>
<template>
  <form>
    <div ref="contentRef" class="fcb-sheet-container flexcol">
      <header class="fcb-name-header flexrow">
        <i :class="`fas ${icon} sheet-icon`"></i>
        <InputText
          v-model="name"
          for="fcb-input-name"
          class="fcb-input-name"
          unstyled
          :placeholder="namePlaceholder"
          :pt="{
            root: { class: 'full-height' }
          }"
          @update:model-value="onNameUpdate"
        />
        <button
          v-if="canGenerate"
          class="fcb-generate-button"
          @click="onGenerateButtonClick"
          :disabled="generateDisabled"
          :title="`${localize('tooltips.generateContent')}${generateDisabled ? ` ${localize('tooltips.backendNotAvailable')}` : ''}`"
        >
          <i class="fas fa-head-side-virus"></i>
        </button>
      </header>
      <nav class="fcb-sheet-navigation flexrow tabs" data-group="primary">
        <a class="item" data-tab="description">{{ localize('labels.tabs.entry.description') }}</a>
        <a 
          v-for="relationship in relationships"
          :key="relationship.label"
          class="item" 
          :data-tab="relationship.tab"
        >
          {{ localize(relationship.label) }}
        </a>
        <a 
          v-if="topic===Topics.Character"
          class="item" 
          data-tab="actors"
        >
          {{ localize('labels.tabs.entry.actors') }}
        </a>
        <a 
          v-if="topic===Topics.Location"
          class="item" 
          data-tab="scenes"
        >
          {{ localize('labels.tabs.entry.scenes') }}
        </a>
      </nav>
      <div class="fcb-tab-body flexrow">
        <DescriptionTab 
          :name="currentEntry?.name || 'Entry'"
          :image-url="currentEntry?.img"
          :window-type="WindowTabType.Entry"
          :topic="topic as ValidTopic"
          @image-change="onImageChange"
        >
          <div class="flexrow form-group">
            <LabelWithHelp
              label-text="labels.fields.type"
            />
            <TypeSelect
              :initial-value="currentEntry?.type || ''"
              :topic="topic as ValidTopic"
              @type-selection-made="onTypeSelectionMade"
            />
          </div>

          <!-- show the species for characters -->
          <div 
            v-if="topic===Topics.Character"
            class="flexrow form-group"
          >
            <LabelWithHelp
              label-text="labels.fields.species"
            />
            <SpeciesSelect
              :initial-value="currentEntry?.speciesId || ''"
              :allow-new-items="false"
              @species-selection-made="onSpeciesSelectionMade"
            />
          </div>

          <div 
            v-if="showHierarchy"
            class="flexrow form-group"
          >
            <LabelWithHelp
              label-text="labels.fields.parent"
            />
            <TypeAhead 
              :initial-list="validParents"
              :initial-value="parentId || ''"
              @selection-made="onParentSelectionMade"
            />
          </div>

          <div class="flexrow form-group description">
            <Editor
              :initial-content="currentEntry?.description || ''"
              :has-button="true"
              @editor-saved="onDescriptionEditorSaved"
            />
          </div>
        </DescriptionTab>
        <div class="tab flexcol" data-group="primary" data-tab="characters">
          <div class="tab-inner">
            <RelatedItemTable :topic="Topics.Character" />
          </div>
        </div> 
        <div class="tab flexcol" data-group="primary" data-tab="locations">
          <div class="tab-inner">
            <RelatedItemTable :topic="Topics.Location" />
          </div>
        </div>
        <div class="tab flexcol" data-group="primary" data-tab="organizations">
          <div class="tab-inner">
            <RelatedItemTable :topic="Topics.Organization" />
          </div>
        </div>
        <div class="tab flexcol" data-group="primary" data-tab="events">
          <div class="tab-inner">
            <RelatedItemTable :topic="Topics.Event" />
          </div>
        </div>
        <div class="tab flexcol" data-group="primary" data-tab="scenes">
          <div class="tab-inner">
            <RelatedDocumentTable 
              :document-link-type="DocumentLinkType.Scenes"
            />
          </div>
        </div>
        <div class="tab flexcol" data-group="primary" data-tab="actors">
          <div class="tab-inner">
            <RelatedDocumentTable 
              :document-link-type="DocumentLinkType.Actors"
            />
          </div>
        </div>
      </div>
    </div>
  </form>
  <GenerateDialog
    v-if="topic"
    v-model="showGenerate"
    :topic="topic"
    :initial-name="currentEntry?.name || ''"
    :initial-type="currentEntry?.type || ''"
    :initial-species-id="currentEntry?.speciesId || ''"
    :valid-parents="validParents"
    :initial-parent-id="parentId || ''"
    :initial-description="currentEntry?.description ? htmlToPlainText(currentEntry.description) : ''"
    @generation-complete="onGenerationComplete"
  />
</template>

<script setup lang="ts">

  // library imports
  import { computed, nextTick, onMounted, ref, watch } from 'vue';
  import { storeToRefs } from 'pinia';

  // local imports
  import { getTopicIcon, htmlToPlainText } from '@/utils/misc';
  import { localize } from '@/utils/game';
  import { useTopicDirectoryStore, useMainStore, useNavigationStore, useRelationshipStore, } from '@/applications/stores';
  import { Backend } from '@/classes';
<<<<<<< HEAD
  import { ModuleSettings, SettingKey } from '@/settings';
=======
>>>>>>> 9a46dbd5
  import { hasHierarchy, validParentItems, } from '@/utils/hierarchy';
  import { generateImage } from '@/utils/generation';
  
  // library components
  import InputText from 'primevue/inputtext';
  import ContextMenu from '@imengyu/vue3-context-menu';

  // local components
  import DescriptionTab from '@/components/ContentTab/DescriptionTab.vue';
  import RelatedItemTable from '@/components/Tables/RelatedItemTable.vue';
  import RelatedDocumentTable from '@/components/Tables/RelatedDocumentTable.vue';
  import GenerateDialog from '@/components/AIGeneration/GenerateDialog.vue';
  import Editor from '@/components/Editor.vue';
  import TypeAhead from '@/components/TypeAhead.vue';
  import SpeciesSelect from '@/components/ContentTab/EntryContent/SpeciesSelect.vue';
  import TypeSelect from '@/components/ContentTab/EntryContent/TypeSelect.vue';
  import LabelWithHelp from '@/components/LabelWithHelp.vue';

  // types
  import { DocumentLinkType, Topics, GeneratedCharacterDetails, Species, GeneratedLocationDetails, GeneratedOrganizationDetails, ValidTopic, WindowTabType } from '@/types';
  import { Entry, WBWorld, TopicFolder, } from '@/classes';

  ////////////////////////////////
  // props

  ////////////////////////////////
  // emits

  ////////////////////////////////
  // store
  const mainStore = useMainStore();
  const topicDirectoryStore = useTopicDirectoryStore();
  const navigationStore = useNavigationStore();
  const relationshipStore = useRelationshipStore();
  const { currentEntry, currentWorld, currentContentTab, refreshCurrentEntry, } = storeToRefs(mainStore);

  ////////////////////////////////
  // data
  const topicData = {
    [Topics.Character]: { namePlaceholder: 'placeholders.characterName', },
    [Topics.Event]: { namePlaceholder: 'placeholders.characterName', },
    [Topics.Location]: { namePlaceholder: 'placeholders.characterName', },
    [Topics.Organization]: { namePlaceholder: 'placeholders.characterName', },
  };

  const relationships = [
    { tab: 'characters', label: 'labels.tabs.entry.characters', },
    { tab: 'locations', label: 'labels.tabs.entry.locations',},
    { tab: 'organizations', label: 'labels.tabs.entry.organizations', },
    { tab: 'events', label: 'labels.tabs.entry.events', },
  ] as { tab: string; label: string }[];

  const tabs = ref<foundry.applications.ux.Tabs>();
  const topic = ref<Topics | null>(null);
  const name = ref<string>('');

  const contentRef = ref<HTMLElement | null>(null);
  const parentId = ref<string | null>(null);
  const validParents = ref<{id: string; label: string}[]>([]);
  const showGenerate = ref<boolean>(false);
  const isGeneratingImage = ref<boolean>(false); // Flag to track whether image generation is in progress
  
  ////////////////////////////////
  // computed data
  const icon = computed((): string => (!topic.value ? '' : getTopicIcon(topic.value)));
  const namePlaceholder = computed((): string => (topic.value===null ? '' : (localize(topicData[topic.value]?.namePlaceholder || '') || '')));
  const canGenerate = computed(() => topic.value && [Topics.Character, Topics.Location, Topics.Organization].includes(topic.value));
  const generateDisabled = computed(() => !Backend.available);
  const showHierarchy = computed((): boolean => (topic.value===null ? false : hasHierarchy(topic.value)));

  ////////////////////////////////
  // methods
  const refreshEntry = async () => {
    if (!currentEntry.value || !currentEntry.value.uuid) {
      topic.value = null;
    } else {
      let newTopicFolder: TopicFolder | null;

      newTopicFolder = currentEntry.value.topicFolder;
      if (!newTopicFolder) 
        throw new Error('Invalid entry topic in EntryContent.watch-currentEntry');

      // we're going to show a content page
      topic.value = newTopicFolder.topic;

      // load starting data values
      name.value = currentEntry.value.name || '';

      // set the parent and valid parents
      if (currentWorld.value) {    
        parentId.value = await currentEntry.value.getParentId();

        validParents.value = validParentItems(currentWorld.value as WBWorld, currentEntry.value).map((e)=> ({
          id: e.id,
          label: e.name || '',
        }));
      }
    }
  };

  ////////////////////////////////
  // event handlers

  // debounce changes to name
  let debounceTimer: NodeJS.Timeout | undefined = undefined;

  const onNameUpdate = (newName: string | undefined) => {
    const debounceTime = 500;

    clearTimeout(debounceTimer);

    debounceTimer = setTimeout(async () => {
      const newValue = newName || '';
      if (currentEntry.value && currentEntry.value.name!==newValue) {
        currentEntry.value.name = newValue;
        await currentEntry.value.save();

        await topicDirectoryStore.refreshTopicDirectoryTree([currentEntry.value.uuid]);
        await navigationStore.propagateNameChange(currentEntry.value.uuid, newValue);
        await relationshipStore.propagateFieldChange(currentEntry.value, 'name');
      }
    }, debounceTime);
  };

  const onGenerateButtonClick = (event: MouseEvent): void => {
    // Prevent default behavior
    event.preventDefault();
    event.stopPropagation();

    if (![Topics.Character, Topics.Location, Topics.Organization].includes(topic.value)) {
      return;
    }

    // Show context menu
    const menuItems = [
      {
        icon: 'fa-file-lines',
        iconFontClass: 'fas',
        label: 'Generate text',
        onClick: () => {
          showGenerate.value = true;
        }
      },
      {
        icon: 'fa-image',
        iconFontClass: 'fas',
        label: `Generate image ${isGeneratingImage.value ? ' (in progress)' : ''}`,
        disabled: isGeneratingImage.value,
        onClick: async () => {
<<<<<<< HEAD
          if (!isGeneratingImage.value) {
            isGeneratingImage.value = true;
            await generateImage();
=======
          if (!isGeneratingImage.value && currentWorld.value && currentEntry.value) {
            isGeneratingImage.value = true;

            // save entry because it could change before generation is done
            const entryGenerated = currentEntry.value.uuid;

            await generateImage(currentWorld.value, currentEntry.value);

            if (entryGenerated===currentEntry.value.uuid)
              mainStore.refreshEntry();

>>>>>>> 9a46dbd5
            isGeneratingImage.value = false;
          }
        }
      },
    ];

    ContextMenu.showContextMenu({
      customClass: 'fcb',
      x: event.x,
      y: event.y,
      zIndex: 300,
      items: menuItems,
    });
  };

  const onGenerationComplete = async (
    details: GeneratedCharacterDetails | GeneratedLocationDetails | GeneratedOrganizationDetails, 
    needToGenerateImage: boolean
  ) => {
    if (!currentEntry.value) return;

    // Update the entry with the generated content
    currentEntry.value.name = details.name;
    currentEntry.value.description = details.description;
    currentEntry.value.type = details.type;

    // @ts-ignore
    if (details.speciesId) {
      // @ts-ignore
      currentEntry.value.speciesId = details.speciesId;
    }
    // @ts-ignore
    if (details.parentId) {
      // @ts-ignore
      await topicDirectoryStore.setNodeParent(currentEntry.value.topicFolder as TopicFolder, currentEntry.value.uuid, details.parentId || null);
    }

    // Save the entry
    await currentEntry.value.save();

    // Update the UI
    name.value = details.name;

    // Refresh the directory tree to show the updated name
    await topicDirectoryStore.refreshTopicDirectoryTree([currentEntry.value.uuid]);
    await navigationStore.propagateNameChange(currentEntry.value.uuid, details.name);

    // Propagate the name and type changes to all related entries
    await relationshipStore.propagateFieldChange(currentEntry.value, ['name', 'type']);

    // Generate an image if requested
    if (needToGenerateImage) {
      await generateImage();
    }
  };

  const onImageChange = async (imageUrl: string) => {
    if (currentEntry.value) {
      currentEntry.value.img = imageUrl;
      await currentEntry.value.save();
    }
  }

  const onTypeSelectionMade = async (selection: string) => {
    if (currentEntry.value) {
      const oldType = currentEntry.value.type;
      currentEntry.value.type = selection;
      await currentEntry.value.save();

      // Update the type in the directory tree
      await topicDirectoryStore.updateEntryType(currentEntry.value, oldType);

      // Propagate the type change to all related entries
      await relationshipStore.propagateFieldChange(currentEntry.value, 'type');
    }
  };

  const onParentSelectionMade = async (selection: string): Promise<void> => {
    if (!currentEntry.value?.topic || !currentEntry.value?.uuid)
      return;

    if (!currentEntry.value.topicFolder)
      throw new Error('Invalid topic in EntryContent.onParentSelectionMade()');

    await topicDirectoryStore.setNodeParent(currentEntry.value.topicFolder, currentEntry.value.uuid, selection || null);
  };

  const onDescriptionEditorSaved = async (newContent: string) => {
    if (!currentEntry.value)
      return;

    currentEntry.value.description = newContent;
    await currentEntry.value.save();
  };

  const onSpeciesSelectionMade = async (species: {id: string; label: string}): Promise<void> => {
    if (!currentEntry.value?.topic || !currentEntry.value?.uuid)
      return;

    currentEntry.value.speciesId = species.id;
    await currentEntry.value.save();
  };

  ////////////////////////////////
  // watchers
  // in case the tab is changed externally
  watch(currentContentTab, async (newTab: string | null, oldTab: string | null): Promise<void> => {
    if (newTab!==oldTab)
      tabs.value?.activate(newTab || 'description');    
  });

  // see if we want to force a full refresh (ex. when parent changes externally)
  watch(refreshCurrentEntry, async (newValue: boolean): Promise<void> => {
    if (newValue) {
      await refreshEntry();
      refreshCurrentEntry.value = false;
    }
  });
  
  watch(currentEntry, async (): Promise<void> => {
    await refreshEntry();

    if (!currentContentTab.value)
      currentContentTab.value = 'description';

    tabs.value?.activate(currentContentTab.value); 
  });

  ////////////////////////////////
  // lifecycle events
  onMounted(async () => {
    tabs.value = new foundry.applications.ux.Tabs({ navSelector: '.tabs', contentSelector: '.fcb-tab-body', initial: 'description', /*callback: null*/ });

    // update the store when tab changes
    tabs.value.callback = () => {
      currentContentTab.value = tabs.value?.active || null;
    };

    // have to wait until they render
    await nextTick();
    if (contentRef.value) 
      tabs.value.bind(contentRef.value);
  });


</script>

<style lang="scss">
</style><|MERGE_RESOLUTION|>--- conflicted
+++ resolved
@@ -167,10 +167,6 @@
   import { localize } from '@/utils/game';
   import { useTopicDirectoryStore, useMainStore, useNavigationStore, useRelationshipStore, } from '@/applications/stores';
   import { Backend } from '@/classes';
-<<<<<<< HEAD
-  import { ModuleSettings, SettingKey } from '@/settings';
-=======
->>>>>>> 9a46dbd5
   import { hasHierarchy, validParentItems, } from '@/utils/hierarchy';
   import { generateImage } from '@/utils/generation';
   
@@ -320,11 +316,6 @@
         label: `Generate image ${isGeneratingImage.value ? ' (in progress)' : ''}`,
         disabled: isGeneratingImage.value,
         onClick: async () => {
-<<<<<<< HEAD
-          if (!isGeneratingImage.value) {
-            isGeneratingImage.value = true;
-            await generateImage();
-=======
           if (!isGeneratingImage.value && currentWorld.value && currentEntry.value) {
             isGeneratingImage.value = true;
 
@@ -336,7 +327,6 @@
             if (entryGenerated===currentEntry.value.uuid)
               mainStore.refreshEntry();
 
->>>>>>> 9a46dbd5
             isGeneratingImage.value = false;
           }
         }

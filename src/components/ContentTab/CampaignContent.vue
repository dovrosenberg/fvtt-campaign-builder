--- conflicted
+++ resolved
@@ -56,11 +56,7 @@
   // local imports
   import { getTabTypeIcon, } from '@/utils/misc';
   import { localize } from '@/utils/game';
-<<<<<<< HEAD
   import { useCampaignDirectoryStore, useMainStore, } from '@/applications/stores';
-=======
-  import { useTopicDirectoryStore, useCampaignDirectoryStore, useMainStore, useNavigationStore, } from '@/applications/stores';
->>>>>>> e90e296b
   
   // library components
   import InputText from 'primevue/inputtext';
@@ -81,12 +77,7 @@
   // store
   const mainStore = useMainStore();
   const campaignDirectoryStore = useCampaignDirectoryStore();
-<<<<<<< HEAD
-  const { currentCampaign, currentContentTab } = storeToRefs(mainStore);
-=======
-  const navigationStore = useNavigationStore();
   const { currentCampaign, currentWorldId, currentWorldCompendium, currentContentTab } = storeToRefs(mainStore);
->>>>>>> e90e296b
 
   ////////////////////////////////
   // data

--- conflicted
+++ resolved
@@ -56,11 +56,7 @@
   // local imports
   import { getTabTypeIcon, } from '@/utils/misc';
   import { localize } from '@/utils/game';
-<<<<<<< HEAD
-  import { useTopicDirectoryStore, useCampaignDirectoryStore, useMainStore, useNavigationStore, } from '@/applications/stores';
-=======
   import { useCampaignDirectoryStore, useMainStore, } from '@/applications/stores';
->>>>>>> 4d6ffa76
   
   // library components
   import InputText from 'primevue/inputtext';
@@ -81,12 +77,7 @@
   // store
   const mainStore = useMainStore();
   const campaignDirectoryStore = useCampaignDirectoryStore();
-<<<<<<< HEAD
-  const navigationStore = useNavigationStore();
-  const { currentCampaign, currentWorldId, currentWorldCompendium, currentContentTab } = storeToRefs(mainStore);
-=======
   const { currentCampaign, currentContentTab, } = storeToRefs(mainStore);
->>>>>>> 4d6ffa76
 
   ////////////////////////////////
   // data

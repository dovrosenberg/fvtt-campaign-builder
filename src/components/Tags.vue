--- conflicted
+++ resolved
@@ -235,9 +235,6 @@
 </script>
 
 <style lang="scss">
-<<<<<<< HEAD
-  .tagify {
-=======
   .tags-wrapper {
     min-height: 31px;
     width: 100%;
@@ -247,17 +244,12 @@
   .tagify {
     min-height: 31px; /* Ensure consistent height even when empty */
     
->>>>>>> 33aca769
     &:focus-within {
       outline: none;
       border-color: var(--color-border-highlight);
       box-shadow: 0 0 0 1px var(--color-border-highlight);
     }
   }
-<<<<<<< HEAD
-  .tags-input {
-    padding-right: 8px;
-=======
 
   .tags-input {
     width: 100%;
@@ -265,6 +257,5 @@
 
   #fcb-tags-input.uninitialized {
     visibility: hidden;
->>>>>>> 33aca769
   }
 </style>
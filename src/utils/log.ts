import { getGame } from '@/utils/game';

const messagePrefix = 'autocomplete-mentions | ';

// log the given text, so long as our current log level is at least the one given
export function log(force: boolean, ...args): void {
  try {
<<<<<<< HEAD
    const isDebugging = (getGame().modules.get('_dev-mode') as any)?.api?.getPackageDebugValue('autocomplete-mentions') || false;
=======
    // @ts-ignore
    const isDebugging = getGame().modules.get('_dev-mode')?.api?.getPackageDebugValue('autocomplete-mentions') || false;
>>>>>>> a8ce4b0e

    if (force || isDebugging) {
      console.log(messagePrefix, ...args);
    }
  } catch (e) {
    // eslint-ignore-next-line
    console.log('ERROR IN LOG FUNCTION:' + e);
  }
}

<|MERGE_RESOLUTION|>--- conflicted
+++ resolved
@@ -5,12 +5,8 @@
 // log the given text, so long as our current log level is at least the one given
 export function log(force: boolean, ...args): void {
   try {
-<<<<<<< HEAD
-    const isDebugging = (getGame().modules.get('_dev-mode') as any)?.api?.getPackageDebugValue('autocomplete-mentions') || false;
-=======
     // @ts-ignore
     const isDebugging = getGame().modules.get('_dev-mode')?.api?.getPackageDebugValue('autocomplete-mentions') || false;
->>>>>>> a8ce4b0e
 
     if (force || isDebugging) {
       console.log(messagePrefix, ...args);

import moduleJson from '@module';
import { ModuleSettings, updateModuleSettings } from '@/settings/ModuleSettings';
<<<<<<< HEAD
import { EntryModel } from '@/documents/entry';
=======
import { DocumentTypes, EntryDataModel } from '@/documents';
>>>>>>> 61c02139

export function registerForInitHook() {
  Hooks.once('init', init);
}

async function init(): Promise<void> {
  // initialize settings first, so other things can use them
  updateModuleSettings(new ModuleSettings());  

  // register the data models
  Object.assign(CONFIG.JournalEntryPage.dataModels, {
<<<<<<< HEAD
    [`${moduleJson.id}.entry`]: EntryModel
  });

  DocumentSheetConfig.registerSheet(JournalEntryPage, moduleJson.id, JournalPageSheet, {
    types: [`${moduleJson.id}.entry`],
=======
    [`${moduleJson.id}.${DocumentTypes.Entry}`]: EntryDataModel
  });

  DocumentSheetConfig.registerSheet(JournalEntryPage, moduleJson.id, JournalPageSheet, {
    types: [`${moduleJson.id}.${DocumentTypes.Entry}`],
>>>>>>> 61c02139
    makeDefault: true
  });
}<|MERGE_RESOLUTION|>--- conflicted
+++ resolved
@@ -1,10 +1,6 @@
 import moduleJson from '@module';
 import { ModuleSettings, updateModuleSettings } from '@/settings/ModuleSettings';
-<<<<<<< HEAD
-import { EntryModel } from '@/documents/entry';
-=======
 import { DocumentTypes, EntryDataModel } from '@/documents';
->>>>>>> 61c02139
 
 export function registerForInitHook() {
   Hooks.once('init', init);
@@ -16,19 +12,11 @@
 
   // register the data models
   Object.assign(CONFIG.JournalEntryPage.dataModels, {
-<<<<<<< HEAD
-    [`${moduleJson.id}.entry`]: EntryModel
-  });
-
-  DocumentSheetConfig.registerSheet(JournalEntryPage, moduleJson.id, JournalPageSheet, {
-    types: [`${moduleJson.id}.entry`],
-=======
     [`${moduleJson.id}.${DocumentTypes.Entry}`]: EntryDataModel
   });
 
   DocumentSheetConfig.registerSheet(JournalEntryPage, moduleJson.id, JournalPageSheet, {
     types: [`${moduleJson.id}.${DocumentTypes.Entry}`],
->>>>>>> 61c02139
     makeDefault: true
   });
 }
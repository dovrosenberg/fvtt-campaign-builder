--- conflicted
+++ resolved
@@ -31,10 +31,6 @@
   Location,
   Organization,
   Event,
-<<<<<<< HEAD
-=======
-  //TODO: Note - maybe the ability to just handle normal journal notes?
->>>>>>> 28412b3d
 }
 
 export type TreeNode = {

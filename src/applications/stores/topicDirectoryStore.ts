// this store handles the directory tree

// library imports
import { defineStore, storeToRefs, } from 'pinia';
import { reactive, onMounted, ref, toRaw, watch, } from 'vue';

// local imports
import { ModuleSettings, SettingKey, } from '@/settings';
import { hasHierarchy, NO_TYPE_STRING } from '@/utils/hierarchy';
import { useMainStore, useNavigationStore, } from '@/applications/stores';
import { getTopicTextPlural, } from '@/compendia';
import { localize } from '@/utils/game';
import { Backend } from '@/classes';
<<<<<<< HEAD
=======
import { confirmDialog } from '@/dialogs';
>>>>>>> 9a46dbd5

// types
import { Entry, DirectoryTopicNode, DirectoryTypeEntryNode, DirectoryEntryNode, DirectoryTypeNode, CreateEntryOptions, WBWorld, TopicFolder, } from '@/classes';
import { DirectoryWorld, Hierarchy, Topics, ValidTopic, } from '@/types';
import { MenuItem } from '@imengyu/vue3-context-menu';

// the store definition
export const useTopicDirectoryStore = defineStore('topicDirectory', () => {
  ///////////////////////////////
  // the state

  ///////////////////////////////
  // other stores
  const mainStore = useMainStore();
  const navigationStore = useNavigationStore();
  const { rootFolder, currentWorld, currentEntry, refreshCurrentEntry, } = storeToRefs(mainStore); 

  ///////////////////////////////
  // internal state

  ///////////////////////////////
  // external state

  // the top-level folder structure
  const currentWorldTree = reactive<{value: DirectoryWorld[]}>({value:[]});

  // topic tree currently refreshing
  const isTopicTreeRefreshing = ref<boolean>(false);

  // which mode are we un
  const isGroupedByType = ref<boolean>(false);

  // current search text
  const filterText = ref<string>('');

  // currently displayed nodes and types
  const filterNodes = ref<Record<ValidTopic, string[]>>({} as Record<ValidTopic, string[]>);

  ///////////////////////////////
  // actions
  const createWorld = async(): Promise<void> => {
    const world = await WBWorld.create(true);
    if (world) {
      await mainStore.setNewWorld(world.uuid);

      await refreshTopicDirectoryTree();

      // create a new world tab as a starting point
      await navigationStore.openWorld(world.uuid, { newTab: true, activate: true });
    }
  };

  /**
   * Toggles the expansion state of the given topic node.
   * 
   * @param topic - The topic node to be toggled.
   * @returns A promise that resolves when the topic has been toggled.
   */
  const toggleTopic = async(topicNode: DirectoryTopicNode) : Promise<void> => {
    await topicNode.toggleWithLoad(!topicNode.expanded);
    await refreshTopicDirectoryTree();
  };

  // move the entry to a new type (doesn't update the entry itself)
  // entry should already have been updated
  const updateEntryType = async (entry: Entry, oldType: string): Promise<void> => {
    const newType = entry.type;

    if (oldType===newType || !currentWorld.value)
      return;

    // remove from the old one
    const currentWorldNode = currentWorldTree.value.find((w)=>w.id===currentWorld.value?.uuid) || null;
    const topicNode = currentWorldNode?.topicNodes.find((p)=>p.topicFolder.topic===entry.topic) || null;
    const oldTypeNode = topicNode?.loadedTypes.find((t) => t.name===oldType);
    if (!currentWorldNode || !topicNode) 
      throw new Error('Failed to load node in topicDirectoryStore.updateEntryType()');

    if (oldTypeNode) {
      oldTypeNode.loadedChildren = oldTypeNode.loadedChildren.filter((e)=>e.id !== entry.uuid);
      oldTypeNode.children = oldTypeNode.children.filter((id)=>id !== entry.uuid);

      // remove node if nothing left
      if (oldTypeNode.loadedChildren.length===0) {
        topicNode.loadedTypes = topicNode.loadedTypes.filter((t)=>t.name !== oldType);
      }
    }

    // add to the new one
    let newTypeNode = topicNode?.loadedTypes.find((t) => t.name===newType);
    if (!newTypeNode) {
      // need to create the new type
      newTypeNode = new DirectoryTypeNode(topicNode.id, newType);
      topicNode.loadedTypes.push(newTypeNode);
    }

    newTypeNode.loadedChildren = newTypeNode.loadedChildren.concat([DirectoryTypeEntryNode.fromEntry(entry, newTypeNode)]).sort((a,b)=>a.name.localeCompare(b.name));
    newTypeNode.children.push(entry.uuid);

    // update the hierarchy (even for entries without hierarchy, we still need it for filtering)
    const hierarchy = currentWorld.value.getEntryHierarchy(entry.uuid);
    if(!hierarchy)
      throw new Error(`Could not find hierarchy for ${entry.uuid} in topicDirectoryStore.updateEntryType()`);

    if (hierarchy.type !== newType) {
      hierarchy.type = newType;
      currentWorld.value.setEntryHierarchy(entry.uuid, hierarchy);
      await currentWorld.value.save();
    }

    await refreshTopicDirectoryTree([entry.uuid, newTypeNode.id]);
  };

  // expand/contract  the given entry, loading the new item data
  // return the new node
  const toggleWithLoad = async<T extends DirectoryEntryNode | DirectoryTypeNode>(node: T, expanded: boolean) : Promise<T>=> {
    return await node.toggleWithLoad(expanded) as T;
  };


  const collapseAll = async(): Promise<void> => {
    if (!currentWorld.value)
      return;

    await currentWorld.value.collapseTopicDirectory();

    await refreshTopicDirectoryTree();
  };
 
  // set the parent for a node, cleaning up all associated relationships/records
  // pass a null parent to make it a top node
  // returns whether it was successful
  const setNodeParent = async function(topicFolder: TopicFolder, childId: string, parentId: string | null): Promise<boolean> {
    if (!currentWorld.value)
      return false;

    // we're going to use this to simplify syntax below
    const saveHierarchyToEntryFromNode = async (entry: Entry, node: DirectoryEntryNode) : Promise<void> => {
      if (!currentWorld.value)
        return;

      currentWorld.value.setEntryHierarchy(entry.uuid, node.convertToHierarchy());
      await currentWorld.value.save();
    };

    // topic has to have hierarchy
    if (!hasHierarchy(topicFolder.topic))
      return false;

    // have to have a child
    const child = await Entry.fromUuid(childId, topicFolder);

    if (!child)
      return false;

    const childNode =  DirectoryEntryNode.fromEntry(child);
    const oldParentId = childNode.parentId;

    // make sure it's not already in the right place
    if (parentId===oldParentId)
      return false;

    // get the parent, if any, and create the nodes for simpler syntax 
    const parent = parentId ? await Entry.fromUuid(parentId, topicFolder) : null;
    const parentNode = parent ? DirectoryEntryNode.fromEntry(parent) : null;
    
    // make sure they share a topic (if parent isn't null)
    if (parent && child.topic !== parent.topic)
      return false;
     
    // next, confirm it's a valid target (the child must not be in the parent's ancestor list - or we get loops)
    if (parentNode && parentNode.ancestors.includes(childId))
      return false;

    // if the child already has a parent, remove it from that parent's children
    if (childNode.parentId) {
      const oldParent = await Entry.fromUuid(childNode.parentId, topicFolder);

      if (oldParent) {
        const oldParentNode = DirectoryEntryNode.fromEntry(oldParent);
        if (oldParentNode) {
          oldParentNode.children = oldParentNode.children.filter((c)=>c!==childId);
          await saveHierarchyToEntryFromNode(oldParent, oldParentNode);
        }
      }
    }

    const originalChildAncestors = childNode.ancestors;  // save this for adjusting all the ancestors later

    if (parent && parentNode) {   
      // add the child to the children list of the parent (if it has a parent)
      parentNode.children = [...parentNode.children, childId];
      await saveHierarchyToEntryFromNode(parent, parentNode);

      // set the parent and the ancestors of the child (ancestors = parent + parent's ancestors)
      childNode.parentId = parentId;
      childNode.ancestors = parentNode.ancestors.concat(parentId ? [parentId] : []);
      await saveHierarchyToEntryFromNode(child, childNode);
    } else {
      // parent and ancestors are null
      childNode.parentId = null;
      childNode.ancestors = [];
      await saveHierarchyToEntryFromNode(child, childNode);
    }

    // recalculate the ancestor lists for all of the descendants of the child
    // first, figure out the differences between the child's old ancestors and the new ones (so we can touch fewer items)
    // we add an extra value to ancestorsToRemove so that we can ensure it's never empty (which will cause the $ne to throw an error)
    const ancestorsToAdd = originalChildAncestors.filter(a => !childNode.ancestors.includes(a));
    const ancestorsToRemove = childNode.ancestors.filter(a => !originalChildAncestors.includes(a));

    // then, update all of the child's descendants ancestor fields with that set of changes
    if (ancestorsToAdd || ancestorsToRemove) {
      const hierarchies = currentWorld.value.hierarchies;

      // we switch to entries because of all the data retrieval
      const doUpdateOnDescendants = async (entry: Entry): Promise<void> => {
        const children = hierarchies[entry.uuid]?.children || [];

        // this seems safe, despite 
        for (let i=0; i<children?.length; i++) {
          const child = await Entry.fromUuid(children[i], topicFolder);

          if (!child)
            continue;

          const childNode = DirectoryEntryNode.fromEntry(child);
          childNode.ancestors = childNode.ancestors.filter(a => !ancestorsToRemove.includes(a));
          childNode.ancestors = childNode.ancestors.concat(ancestorsToAdd);

          await saveHierarchyToEntryFromNode(child, childNode);

          // now do it's kids
          await doUpdateOnDescendants(child);
        }
      };

      await doUpdateOnDescendants(child);
    }

    // if the child doesn't have a parent, make sure it's in the topNode list
    //    and vice versa
    let topNodes = topicFolder.topNodes || [];

    if (!parentNode && !topNodes.includes(childId)) {
      topNodes = topNodes.concat([childId]);
    } else if (parentNode && topNodes.includes(childId)) {
      topNodes = topNodes.filter((n)=>n!==childId);
    } else {
      topNodes = topicFolder.topNodes || [];
    }
    
    topicFolder.topNodes = topNodes;
    await topicFolder.save();

    // force current entry to refresh if needed
    if ([childId, parentId].includes(currentEntry.value?.uuid || null)) {
      refreshCurrentEntry.value = true;      
    }

    // if we have a valid parent - make sure it's expanded
    if (parentId && currentWorld.value) {
      await currentWorld.value.expandNode(parentId);
    }

    await refreshTopicDirectoryTree([parentId, oldParentId, childId].filter((id)=>id!==null));

    return true;
  };


  const createEntry = async (topicFolder: TopicFolder, options: CreateEntryOptions): Promise<Entry | null> => {
    if (!currentWorld.value)
      return null;

    const entry = await Entry.create(topicFolder, options);

    if (entry) {
      const uuid = entry.uuid;

      // we always add a hierarchy, because we use it for filtering
      currentWorld.value.setEntryHierarchy(uuid, 
        {
          parentId: '',
          ancestors: [],
          children: [],
          type: '',
        } as Hierarchy
      );
      await currentWorld.value.save();

      // set parent if specified
      if (options.parentId==undefined) {
        // no parent - set as a top node
        const topNodes = topicFolder.topNodes;
        topicFolder.topNodes = topNodes.concat([uuid]);
        await topicFolder.save();
      } else {
        // add to the tree
        if (hasHierarchy(topicFolder.topic)) {
          // this creates the proper hierarchy
          await setNodeParent(topicFolder, uuid, options.parentId);
        }
      }

      if (options.parentId) {
        await refreshTopicDirectoryTree([options.parentId, entry.uuid]);
      } else {
        await refreshTopicDirectoryTree([entry.uuid]);
      }
    }

    return entry || null;
  };

  /**
   * Deletes a world identified by the given worldId.
   * This includes deleting all associated compendia and the world folder itself.
   * After deletion, the directory tree is refreshed.
   * 
   * @param worldId - The UUID of the world to be deleted.
   * @returns A promise that resolves when the world and its compendia are deleted.
   */
  const deleteWorld = async (worldId: string): Promise<void> => {
    const world = await WBWorld.fromUuid(worldId);

    if (!world)
      return;

    // confirm
    if (!(await confirmDialog('Delete world?', 'Are you sure you want to delete this world?')))
      return;
    
    await world.delete();

    // pick another world
    if (rootFolder.value?.children && rootFolder.value.children.length > 0) { 
      await mainStore.setNewWorld(rootFolder.value.children[0].folder.uuid as string);
    } else {
      // close all tabs and bookmarks (if we're changing worlds they'll reset automatically)
      await navigationStore.clearTabsAndBookmarks();
    }

    await refreshTopicDirectoryTree();
  };

  // delete an entry from the world
  const deleteEntry = async (topic: ValidTopic, entryId: string) => {
    if (!currentWorld.value)
      return;

    // confirm
    if (!(await confirmDialog('Delete entry?', 'Are you sure you want to delete this entry?')))
      return;

    // save the parent
    const parentId = currentWorld.value.getEntryHierarchy(entryId)?.parentId || null;

    const entry = currentWorld.value.topicFolders[topic].filterEntries((e: Entry) => e.uuid === entryId)[0];
    await entry.delete();

    // update tabs/bookmarks
    await navigationStore.cleanupDeletedEntry(entryId);

    // refresh and force its parent to update
    await refreshTopicDirectoryTree(parentId ? [parentId] : []);
  };
 
  // refreshes the directory tree 
  // we try to keep it fast by not reloading from disk nodes that we've already loaded before,
  //    but that means that when names change or children change, we're not refreshing them properly
  // so updateEntryIds specifies an array of ids for nodes (entry, not pack) that just changed - this forces a reload of that entry and all its children
  // TODO: consider wrapping the rootFolder in a class vs. doing this foundry work here
  const refreshTopicDirectoryTree = async (updateEntryIds?: string[]): Promise<void> => {
    // need to have a current world and journals loaded
    if (!currentWorld.value)
      return;

    isTopicTreeRefreshing.value = true;

    // we put in the topics only for the current world
    let tree = [] as DirectoryWorld[];

    // populate the world names, and find the current one
    let currentWorldFound = false;
    tree = (toRaw(rootFolder.value) as Folder)?.children?.map((world: Folder): DirectoryWorld => {
      if (!world.folder)
        throw new Error('World without folder in refreshTopicDirectoryTree()');

      if (world.folder.uuid===currentWorld.value?.uuid) {
        currentWorldFound = true;
      }

      return {
        name: world.folder.name as string,
        id: world.folder.uuid as string,
        topicNodes: []
      };
    }) || [];

    // find the record for the current world and set the entries for each topic
    const currentWorldBlock = tree.find((w)=>w.id===currentWorld.value?.uuid);
    if (currentWorldBlock && currentWorldFound && currentWorld.value) {
      const expandedNodes = currentWorld.value.expandedIds;

      const topics = [Topics.Character, Topics.Event, Topics.Location, Topics.Organization] as ValidTopic[];
      currentWorldBlock.topicNodes = topics.map((topic: ValidTopic): DirectoryTopicNode => {
        const id = `${(currentWorld.value as WBWorld).uuid}.topic.${topic}`;
        const topicObj = (currentWorld.value as WBWorld).topicFolders[topic] as TopicFolder;

        return new DirectoryTopicNode(
          id,
          getTopicTextPlural(topic),
          topicObj,
          topicObj.topNodes.concat(),
          [],
          [],
          expandedNodes[id] || false,
        );
      }).sort((a: DirectoryTopicNode, b: DirectoryTopicNode): number => a.topicFolder.topic - b.topicFolder.topic);

      // load the children for any open topics
      for (let i=0; i<currentWorldBlock?.topicNodes.length; i++) {
        const directoryTopicNode = currentWorldBlock.topicNodes[i];

        if (!directoryTopicNode.expanded)
          continue;

        // have to check all children are loaded and expanded properly
        await directoryTopicNode.recursivelyLoadNode(expandedNodes, updateEntryIds);

        // load the type-grouped entries
        await directoryTopicNode.loadTypeEntries(currentWorld.value.topicFolders[directoryTopicNode.topicFolder.topic].types, expandedNodes);
      }
    }

    currentWorldTree.value = tree;

    // make sure the node list is up to date
    updateFilterNodes();

    isTopicTreeRefreshing.value = false;
  };

  const getTopicNodeContextMenuItems = (topic: ValidTopic, entryId: string, generateClick: () => void): MenuItem[] => {
    if (!topic || !currentWorld.value)
      throw new Error('Invalid topic in getTopicNodeContextMenuItems()');

    return [{ 
        icon: 'fa-atlas',
        iconFontClass: 'fas',
        label: localize(`contextMenus.topicFolder.create.${topic}`) + ' as child',
        onClick: async () => {
          const topicFolder = currentWorld.value?.topicFolders[topic];

          const entry = await createEntry(topicFolder as TopicFolder, { parentId: entryId} );

          if (entry) {
            await navigationStore.openEntry(entry.uuid, { newTab: true, activate: true, });
          }
        }
      },{
        icon: 'fa-head-side-virus',
        iconFontClass: 'fas',
        label: localize(`contextMenus.topicFolder.generate.${topic}`) + ' as child',
        onClick: () => { generateClick(); }
      },{
      icon: 'fa-trash',
      iconFontClass: 'fas',
      label: localize('contextMenus.directoryEntry.delete'),
      onClick: async () => {
        await deleteEntry(topic, entryId);
      }
    }]
    .filter((item)=>(hasHierarchy(topic) || (item.icon!=='fa-atlas' && item.icon!=='fa-head-side-virus')))
    // the line above is to remove the "add/generate child" option from entries that don't have hierarchy;
    // not really ideal but a bit cleaner than having two separate arrays and concatenating
  }

  const getGroupedTypeNodeContextMenuItems = (topic: ValidTopic, type: string): MenuItem[] => {
    if (!topic || !type ||!currentWorld.value)
      throw new Error('Invalid topic in getGroupedTypeNodeContextMenuItems()');

    return [{ 
      icon: 'fa-atlas',
      iconFontClass: 'fas',
      label: `${localize('contextMenus.typeFolder.create')} ${type}`, 
      onClick: async () => {
        // get the right topic
        if (!currentWorld.value)
        return;

        const topicFolder = currentWorld.value.topicFolders[topic];
        
        const entry = await createEntry(topicFolder as TopicFolder, { type: type } );

        if (entry) {
          await navigationStore.openEntry(entry.uuid, { newTab: true, activate: true, }); 
        }
      }
    }];
  }

  const getTopicContextMenuItems = (topicFolder: TopicFolder, generateClick: () => void): MenuItem[] => {
    const allowedGenerateTopics = [ Topics.Character, Topics.Location, Topics.Organization ]; 

    return [{ 
      icon: 'fa-atlas',
      iconFontClass: 'fas',
      label: localize(`contextMenus.topicFolder.create.${topicFolder.topic}`), 
      onClick: async () => {
        // get the right folder
        const worldFolder = game.folders?.find((f)=>f.uuid===currentWorld.value?.uuid) as Folder;

        if (!worldFolder || !topicFolder)
          throw new Error('Invalid header in Directory.onTopicContextMenu.onClick');

        const entry = await createEntry(topicFolder, {} );

        if (entry) {
          await navigationStore.openEntry(entry.uuid, { newTab: true, activate: true, }); 
        }
      }
    },
    { 
      icon: 'fa-head-side-virus',
      iconFontClass: 'fas',
      label: localize(`contextMenus.topicFolder.generate.${topicFolder.topic}`), 
      disabled: !Backend.available,
      onClick: () => { generateClick(); }
    }].filter((item)=>(allowedGenerateTopics.includes(topicFolder.topic) || item.icon!=='fa-head-side-virus'));
}

  ///////////////////////////////
  // computed state

  ///////////////////////////////
  // internal functions

  // populates filterNodes with a list of all the nodes that should be shown in the current tree
  // this includes: all nodes matching the filterText, all of their ancestors, and
  //    all of their types (we also ways leave the packs)
  // it's an object keyed by topic with a list of all the ids to include
  // TODO - a checkbox option that uses search to filter by all searchable fields vs just name
  const updateFilterNodes = (): void => {
    if (!currentWorld.value)
      return;

    const retval: Record<ValidTopic, string[]> = {
      [Topics.Character]: [],
      [Topics.Event]: [],
      [Topics.Location]: [],
      [Topics.Organization]: [],
    };

    const hierarchies = currentWorld.value.hierarchies;

    const regex = new RegExp( filterText.value, 'i');  // do case insensitive search
    const topics = [Topics.Character, Topics.Event, Topics.Location, Topics.Organization] as ValidTopic[];

    for (let i=0; i<topics.length; i++) {
      const topicObj = currentWorld.value.topicFolders[topics[i]];

      // filter on name and type
      let matchedEntries = topicObj.filterEntries((e: Entry)=>( filterText.value === '' || regex.test( e.name || '' ) || regex.test( e.type || '' )))
        .map((e: Entry): string=>e.uuid) as string[];
  
      // add the ancestors and types; iterate backwards so that we can push on the end and not recheck the ones we're adding
      for (let j=matchedEntries.length-1; j>=0; j--) {
        if (hierarchies[matchedEntries[j]] && hierarchies[matchedEntries[j]].ancestors) {
          matchedEntries = matchedEntries.concat(hierarchies[matchedEntries[j]].ancestors);
        }
  
        // add the type
        // note: we add the blank type, even though we don't currently show them in the grouped tree
        matchedEntries.push(hierarchies[matchedEntries[j]]?.type || NO_TYPE_STRING);
      }
  
      // eliminate duplicates
      retval[topics[i]] = [...new Set(matchedEntries)] as string[];
    }

    filterNodes.value = retval;
  };

  
  ///////////////////////////////
  // watchers
  // when the root folder changes, load the top level info (worlds and packs)
  // when the world changes, clean out the cache of loaded items
  //@ts-ignore - Vue can't handle reactive classes
  watch(currentWorld, async (newWorld: WBWorld | null): Promise<void> => {
    if (!newWorld) {
      return;
    }

    await refreshTopicDirectoryTree();
  });
  
  // when the current journal set is updated, refresh the tree
  // watch(currentTopicJournals, async (_newJournals: Record<ValidTopic, JournalEntry> | null): Promise<void> => {
  //   await refreshTopicDirectoryTree();
  // });
  
  // save grouping to settings
  watch(isGroupedByType, async (newSetting: boolean) => {
    isGroupedByType.value = newSetting;
    await ModuleSettings.set(SettingKey.groupTreeByType, isGroupedByType.value);
  });

  // update the filter when text changes
  watch(filterText, () => {
    updateFilterNodes();
  });
  
  ///////////////////////////////
  // lifecycle events
  onMounted(() => {
    isGroupedByType.value = ModuleSettings.get(SettingKey.groupTreeByType);
  });

  ///////////////////////////////
  // return the public interface
  return {
    currentWorldTree,
    isTopicTreeRefreshing,
    isGroupedByType,
    filterText,
    filterNodes,

    toggleTopic,
    toggleWithLoad,
    collapseAll,
    setNodeParent,
    refreshTopicDirectoryTree,
    updateEntryType,
    updateFilterNodes,
    deleteWorld,
    createWorld,
    createEntry,
    deleteEntry,
    getTopicNodeContextMenuItems,
    getGroupedTypeNodeContextMenuItems,
    getTopicContextMenuItems,
  };
});<|MERGE_RESOLUTION|>--- conflicted
+++ resolved
@@ -11,10 +11,7 @@
 import { getTopicTextPlural, } from '@/compendia';
 import { localize } from '@/utils/game';
 import { Backend } from '@/classes';
-<<<<<<< HEAD
-=======
 import { confirmDialog } from '@/dialogs';
->>>>>>> 9a46dbd5
 
 // types
 import { Entry, DirectoryTopicNode, DirectoryTypeEntryNode, DirectoryEntryNode, DirectoryTypeNode, CreateEntryOptions, WBWorld, TopicFolder, } from '@/classes';

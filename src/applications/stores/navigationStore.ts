// this store handles main navigation (tabs, bookmarks, recent)

// library imports
import { defineStore, } from 'pinia';
import { ref, } from 'vue';
import { storeToRefs } from 'pinia';

// local imports
import { localize } from '@/utils/game';
import { getTopicIcon, getTabTypeIcon } from '@/utils/misc';
import { UserFlagKey, UserFlags } from '@/settings';
import { useMainStore } from './mainStore';

// types
import { Bookmark, TabHeader, WindowTabType, } from '@/types';
import { WindowTab, Entry, Campaign, Session, PC } from '@/classes';

// the store definition
export const useNavigationStore = defineStore('navigation', () => {
  ///////////////////////////////
  // the state

  ///////////////////////////////
  // other stores
  const mainStore = useMainStore();
  const { currentWorld, } = storeToRefs(mainStore);

  ///////////////////////////////
  // internal state

  ///////////////////////////////
  // external state
  const tabs = ref<WindowTab[]>([]);       // the main tabs of entries (top of WBHeader)
  const bookmarks = ref<Bookmark[]>([]);
  const recent = ref<TabHeader[]>([]);

  ///////////////////////////////
  // actions
 
  type OpenContentOptions = {
    activate?: boolean;
    newTab?: boolean;
    updateHistory?: boolean;
  }

  /**
   * Open a new tab to the given entry. If no entry is given, a blank "New Tab" is opened.  if not !newTab and contentId is the same as currently active tab, then does nothing
   * 
   * @param contentId The uuid of the entry to open in the tab. If null, a blank tab is opened.
   * @param options Options for the tab.
   * @param options.activate Should we switch to the tab after creating? Defaults to true.
   * @param options.newTab Should the entry open in a new tab? Defaults to true.
   * @param options.updateHistory Should the entry be added to the history of the tab? Defaults to true.
   * @returns The newly opened tab.
   */
  const openEntry = async function(entryId = null as string | null, options?: OpenContentOptions) {
    await openContent(entryId, WindowTabType.Entry, options );
  };

  /**
   * Open a new tab to the given campaign. If no campaign is given, a blank "New Tab" is opened.  if not !newTab and contentId is the same as currently active tab, then does nothing
   * 
   * @param campaignId The uuid of the campaign to open in the tab. If null, a blank tab is opened.
   * @param options Options for the tab.
   * @param options.activate Should we switch to the tab after creating? Defaults to true.
   * @param options.newTab Should the campaign open in a new tab? Defaults to true.
   * @param options.updateHistory Should the campaign be added to the history of the tab? Defaults to true.
   * @returns The newly opened tab.
   */
  const openCampaign = async function(campaignId = null as string | null, options?: OpenContentOptions) {
    await openContent(campaignId, WindowTabType.Campaign, options);
  };

  /**
   * Open a new tab to the given PC. If no PC is given, a blank "New Tab" is opened.  if not !newTab and contentId is the same as currently active tab, then does nothing
   * 
   * @param pcId The uuid of the PC to open in the tab. If null, a blank tab is opened.
   * @param options Options for the tab.
   * @param options.activate Should we switch to the tab after creating? Defaults to true.
   * @param options.newTab Should the PC open in a new tab? Defaults to true.
   * @param options.updateHistory Should the PC be added to the history of the tab? Defaults to true.
   * @returns The newly opened tab.
   */
  const openPC = async function(pcId = null as string | null, options?: OpenContentOptions) {
    await openContent(pcId, WindowTabType.PC, options);
  };

  /**
   * Open a new tab to the given session. If no session is given, a blank "New Tab" is opened.  if not !newTab and contentId is the same as currently active tab, then does nothing
   * 
   * @param sessionId The uuid of the session to open in the tab. If null, a blank tab is opened.
   * @param options Options for the tab.
   * @param options.activate Should we switch to the tab after creating? Defaults to true.
   * @param options.newTab Should the session open in a new tab? Defaults to true.
   * @param options.updateHistory Should the session be added to the history of the tab? Defaults to true.
   * @returns The newly opened tab.
   */
  const openSession = async function(sessionId = null as string | null, options?: OpenContentOptions) {
    await openContent(sessionId, WindowTabType.Session, options);
  }; 

  /**
   * Open a new tab to the given entry. If no entry is given, a blank "New Tab" is opened.  if not !newTab and contentId is the same as currently active tab, then does nothing
   * 
   * @param contentId The uuid of the entry, campaign, or session to open in the tab. If null, a blank tab is opened.
   * @param options Options for the tab.
   * @param options.activate Should we switch to the tab after creating? Defaults to true.
   * @param options.newTab Should the entry open in a new tab? Defaults to true.
   * @param options.updateHistory Should the entry be added to the history of the tab? Defaults to true.
   * @param contentType The type of content to open. If null, defaults to entry.
   * @returns The newly opened tab.
   */
  const openContent = async function (contentId = null as string | null, contentType: WindowTabType, options?: OpenContentOptions,): Promise<WindowTab> { 
    // set defaults
    options = {
      activate: true,
      newTab: true,
      updateHistory: true,
      ...options,
    };

    let name = localize('labels.newTab') || '';
    let icon = '';
    let badId = false;

    if (!contentId) 
      contentType = WindowTabType.NewTab;

    switch (contentType) {
      case WindowTabType.Entry: {
        const entry = contentId ? await Entry.fromUuid(contentId) : null;
        if (!entry) {
          badId = true;
        } else {
          name = entry.name;
          icon = getTopicIcon(entry.topic);
        }
      } break;
      case WindowTabType.Campaign: {
        const campaign = contentId ? await Campaign.fromUuid(contentId) : null; 

        if (!campaign) {
          badId = true;
        } else {
          name = campaign.name; 
          icon = getTabTypeIcon(WindowTabType.Campaign);
        }
      } break;
      case WindowTabType.Session: {
        const session = contentId ? await Session.fromUuid(contentId) : null;
        if (!session) {
          badId = true;
        } else {
          name = `${localize('labels.session.session')} ${session.number}`;
          icon = getTabTypeIcon(WindowTabType.Session);
        }
      } break;
      case WindowTabType.PC: {
        const pc = contentId ? await PC.fromUuid(contentId) : null;
        if (!pc) {
          badId = true;
        } else {
          name = pc.name;
          icon = getTabTypeIcon(WindowTabType.PC);
        }
      } break;
      case WindowTabType.NewTab: 
        break;
      default: {
        badId = true;
      } break;
    }

    if (badId) {
      contentType = WindowTabType.NewTab;
      contentId = null;
    }

    const headerData: TabHeader = { uuid: contentId || null, name: name, icon: icon };

    // see if we need a new tab
    let tab;
    if (options.newTab || !getActiveTab(false)) {
      tab = new WindowTab(
        false,
        headerData,
        headerData.uuid,
        contentType, 
        null,
      );

      //add to tabs list
      tabs.value.push(tab);
    } else {
      tab = getActiveTab(false);

      // if same entry, nothing to do
      if (tab.header?.uuid === contentId || null)
        return tab;

      // otherwise, just swap out the active tab info
      tab.header = headerData;

      // add to history -- it should go immediately after the current tab and all other forward history should go away
      if (headerData.uuid && options.updateHistory) {
        tab.addToHistory(contentId, contentType);
      }

      // force a refresh of reactivity
      tabs.value = [ ...tabs.value ];
    }
    
    if (options.activate)
      await activateTab(tab.id);  

    // activating doesn't always save (ex. if we added a new entry to active tab)
    await _saveTabs();

    // update the recent list (except for new tabs)
    if (headerData.uuid)
      await _updateRecent(headerData);

    await mainStore.setNewTab(tab);

    return tab;
  };

  // return the active tab
  // if findone is true, always returns one (i.e. if nothing active, returns the first one)
  const getActiveTab = function (findone = true): WindowTab | null {
    let tab = tabs.value.find(t => t.active);
    if (findone) {
      if (!tab && tabs.value.length > 0)  // nothing was marked as active, just pick the last one
        tab = tabs.value[tabs.value.length-1];
    }

    return tab || null;
  };

  /**
   * Remove the tab with the given id. If the tab is active, then activate the previous tab.
   * If it's the last tab, create a new default one.
   * @param tabId The id of the tab to remove.
   */
  const removeTab = async function (tabId: string): Promise<void> {
    // find the tab
    const tab = tabs.value.find((t) => (t.id === tabId));
    const index = tabs.value.findIndex((t) => (t.id === tabId));

    if (!tab) return;

    // remove it from the array
    tabs.value.splice(index, 1);

    if (tabs.value.length === 0) {
      await openEntry();  // make a default tab if that was the last one (will also activate it) and save them
    } else if (tab.active) {
      // if it was active, make the one before it active (or after if it was up front)
      if (index===0) {
        await activateTab(tabs.value[0].id);  // will also save them
      }
      else {
        await activateTab(tabs.value[index-1].id);  // will also save them
      }
    }

    // force a refresh
    // tabs.value = [ ...tabs.value ];
  };

/**
 * Closes all open tabs and removes all bookmarks. Should be used only when there is no
 * world available.
 */
  const clearTabsAndBookmarks = async function () {
    tabs.value = [];
    bookmarks.value = [];
  };

  // activate the given tab, first closing the current subsheet
  // tabId must exist
  const activateTab = async function (tabId: string): Promise<void> {
    let newTab: WindowTab | undefined;
    if (!tabId || !(newTab = tabs.value.find((t)=>(t.id===tabId))))
      return;

    // see if it's already current
    const currentTab = getActiveTab(false);
    if (currentTab?.id === tabId) {
      return;
    }

    if (currentTab)
      currentTab.active = false;
    
    newTab.active = true;

    await _saveTabs();

    // add to recent, unless it's a "home page"
    if (newTab?.header?.uuid)
      await _updateRecent(newTab.header);

    await mainStore.setNewTab(newTab);

    return;
  };

  /**
   * Used after deleting an entry/campaign/session to make sure that no current tab or tab history includes 
   * the deleted item.
   *
   * @param contentId - The content ID to remove.
   * @returns A promise that resolves when the ID has been removed.
   */
  const cleanupDeletedEntry = async (contentId: string): Promise<void> => {
    // get the current set of tabs
    const tempTabs = tabs.value;

    if (tempTabs) {
      // loop over each one and remove from the history; set tabIndex to point to the subsequent entry
      // if there is only one entry left, eliminate the tab altogether
      // go backward in case we need to remove one
      for (let i = tempTabs.length-1; i>=0; i--) {
        const tab = tempTabs[i];

        // loop over the whole history
        for (let j = tab.history.length-1; j>=0; j--) {
          const history = tab.history[j];

          if (history.contentId === contentId) {
            if (tab.historyIdx === j && tab.history.length===1) {
              await removeTab(tab.id);
              tempTabs.splice(i, 1);

              // let's say this way the only remaining tab; then when we
              //    delete it, there's a new tab 0 (the default) that we 
              //    need to retain
              // but if we finish the loop, we're going to screw it up because
              //    `tempTabs` doesn't reflect that change yet
              if (tempTabs.length===1 && i===0) {
                tempTabs[0] = tabs.value[0];
              }

              break;
            } else if (tab.historyIdx >= j && (j>0 || tab.historyIdx>0)) {
              // if the entry is the current one or after the current one, we need to move the index back one
              //  (unless we're on the first one and that's the match)
              tab.historyIdx--;
            } else if (tab.historyIdx === j && j===0) {
              // there are others, but we're looking at the first one - set tab to next one
              // but that one will be 0 in a sec, so we don't actually need to do anything

              // note that if the length is 1, we'll be in the case above
            }

            // remove the entry from the history
            tab.history.splice(j, 1);
          }
        }
      }

      // save the tabs
      tabs.value = tempTabs;
      await _saveTabs();
    }

    // now remove from bookmarks
    bookmarks.value = bookmarks.value.filter(b => b.id !== contentId);
    await _saveBookmarks();

    // remove from recent items list
    recent.value = recent.value.filter(r => r.uuid !== contentId);
    await _saveRecent();
  };
  
  /**
<<<<<<< HEAD
   * When an entry's name changes, propagate that change to the header of all open tabs referring to that entry.
   * @param contentId - The ID of the entry whose name changed.
=======
   * When an entry's name changes, propogate that change to the header of all open tabs referring to that entry.
   * @param contentId - The ID of the entry whose name changed (can be campaign, session, etc, too).
>>>>>>> 09f67b38
   * @param newName - The new name of the entry.
   */
  const propagateNameChange = async (contentId: string, newName: string):Promise<void> => {
    // update the tabs 
    let updated = false;
    tabs.value.forEach((t: WindowTab): void => {
      if (t.header.uuid===contentId) {
        t.header.name = newName;
        updated = true;
      }
    });

    if (updated)
      await _saveTabs();
  };

  const loadTabs = async function () {
    if (!currentWorld.value)
      return;

    tabs.value = UserFlags.get(UserFlagKey.tabs, currentWorld.value.uuid) || [];
    bookmarks.value = UserFlags.get(UserFlagKey.bookmarks, currentWorld.value.uuid) || [];
    recent.value = UserFlags.get(UserFlagKey.recentlyViewed, currentWorld.value.uuid) || [];

    if (!tabs.value.length) {
      // if there are no tabs, add one
      await openEntry();
    } else {
      // activate the active one
      await mainStore.setNewTab(getActiveTab(true) as WindowTab);
    }
  };
 
  // removes the bookmark with given id
  const removeBookmark = async function (bookmarkId: string) {
    const bookmarksValue = bookmarks.value;
    bookmarksValue.findSplice(b => b.id === bookmarkId);
    bookmarks.value = bookmarksValue;
    await _saveBookmarks();
  };

  const addBookmark = async (bookmark: Bookmark) => {
    bookmarks.value.push(bookmark);

    await _saveBookmarks();
  };

  const changeBookmarkPosition = async(from: number, to: number) => {
    const bookmarksValue = bookmarks.value;
    bookmarksValue.splice(to, 0, bookmarksValue.splice(from, 1)[0]);
    bookmarks.value = bookmarksValue;

    // save bookmarks (we don't activate anything)
    await _saveBookmarks();
  };
  

  ///////////////////////////////
  // computed state

  ///////////////////////////////
  // internal functions
  // save tabs to database
  const _saveTabs = async function () {
    if (!currentWorld.value)
      return;

    await UserFlags.set(UserFlagKey.tabs, tabs.value, currentWorld.value.uuid);
  };

  const _saveBookmarks = async function () {
    if (!currentWorld.value)
      return;

    await UserFlags.set(UserFlagKey.bookmarks, bookmarks.value, currentWorld.value.uuid);
  };

  const _saveRecent = async function () {
    if (!currentWorld.value)
      return;

    await UserFlags.set(UserFlagKey.recentlyViewed, recent.value, currentWorld.value.uuid);
  };

  // add a new entity to the recent list
  const _updateRecent = async function (header: TabHeader): Promise<void> {
    let newRecent = recent.value;

    // remove any other places in history this already appears
    newRecent.findSplice((h: TabHeader): boolean => h.uuid === header.uuid);

    // insert in the front
    newRecent.unshift(header);

    // trim if too long
    if (newRecent.length > 5)
      newRecent = newRecent.slice(0, 5);

    recent.value = newRecent;
    await _saveRecent();
  };
  

  ///////////////////////////////
  // watchers

  ///////////////////////////////
  // lifecycle events

  ///////////////////////////////
  // return the public interface
  return {
    tabs,
    bookmarks,
    recent,

    openEntry,
    openSession,
    openCampaign,
    openPC,
    openContent,
    getActiveTab,
    loadTabs,
    activateTab,
    removeTab,
    removeBookmark,
    addBookmark,
    changeBookmarkPosition,
    propagateNameChange,
    cleanupDeletedEntry,
    clearTabsAndBookmarks,
  };
});<|MERGE_RESOLUTION|>--- conflicted
+++ resolved
@@ -226,10 +226,10 @@
   };
 
   // return the active tab
-  // if findone is true, always returns one (i.e. if nothing active, returns the first one)
-  const getActiveTab = function (findone = true): WindowTab | null {
+  // if findOne is true, always returns one (i.e. if nothing active, returns the first one)
+  const getActiveTab = function (findOne = true): WindowTab | null {
     let tab = tabs.value.find(t => t.active);
-    if (findone) {
+    if (findOne) {
       if (!tab && tabs.value.length > 0)  // nothing was marked as active, just pick the last one
         tab = tabs.value[tabs.value.length-1];
     }
@@ -375,13 +375,8 @@
   };
   
   /**
-<<<<<<< HEAD
    * When an entry's name changes, propagate that change to the header of all open tabs referring to that entry.
    * @param contentId - The ID of the entry whose name changed.
-=======
-   * When an entry's name changes, propogate that change to the header of all open tabs referring to that entry.
-   * @param contentId - The ID of the entry whose name changed (can be campaign, session, etc, too).
->>>>>>> 09f67b38
    * @param newName - The new name of the entry.
    */
   const propagateNameChange = async (contentId: string, newName: string):Promise<void> => {

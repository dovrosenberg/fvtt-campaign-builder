// this store handles main navigation (tabs, bookmarks, recent)

// library imports
import { defineStore, } from 'pinia';
import { ref, } from 'vue';
import { storeToRefs } from 'pinia';

// local imports
import { localize } from '@/utils/game';
import { getTopicIcon, getTabTypeIcon } from '@/utils/misc';
import { UserFlagKey, UserFlags } from '@/settings';
import { useMainStore } from './mainStore';

// types
import { Bookmark, TabHeader, WindowTabType, } from '@/types';
import { WindowTab, Entry, Campaign, Session } from '@/classes';

// the store definition
export const useNavigationStore = defineStore('navigation', () => {
  ///////////////////////////////
  // the state

  ///////////////////////////////
  // other stores
  const mainStore = useMainStore();
  const { currentWorld, } = storeToRefs(mainStore);

  ///////////////////////////////
  // internal state

  ///////////////////////////////
  // external state
  const tabs = ref<WindowTab[]>([]);       // the main tabs of entries (top of WBHeader)
  const bookmarks = ref<Bookmark[]>([]);
  const recent = ref<TabHeader[]>([]);

  ///////////////////////////////
  // actions
 
  type OpenContentOptions = {
    activate?: boolean;
    newTab?: boolean;
    updateHistory?: boolean;
  }

  /**
   * Open a new tab to the given entry. If no entry is given, a blank "New Tab" is opened.  if not !newTab and contentId is the same as currently active tab, then does nothing
   * 
   * @param contentId The uuid of the entry, campaign, or session to open in the tab. If null, a blank tab is opened.
   * @param options Options for the tab.
   * @param options.activate Should we switch to the tab after creating? Defaults to true.
   * @param options.newTab Should the entry open in a new tab? Defaults to true.
   * @param options.updateHistory Should the entry be added to the history of the tab? Defaults to true.
   * @returns The newly opened tab.
   */
  const openEntry = async function(entryId = null as string | null, options?: OpenContentOptions) {
    await openContent(entryId, WindowTabType.Entry, options );
  };

  /**
   * Open a new tab to the given entry. If no entry is given, a blank "New Tab" is opened.  if not !newTab and contentId is the same as currently active tab, then does nothing
   * 
   * @param campaignId The uuid of the entry, campaign, or session to open in the tab. If null, a blank tab is opened.
   * @param options Options for the tab.
   * @param options.activate Should we switch to the tab after creating? Defaults to true.
   * @param options.newTab Should the entry open in a new tab? Defaults to true.
   * @param options.updateHistory Should the entry be added to the history of the tab? Defaults to true.
   * @returns The newly opened tab.
   */
  const openCampaign = async function(campaignId = null as string | null, options?: OpenContentOptions) {
    await openContent(campaignId, WindowTabType.Campaign, options);
  };

  /**
   * Open a new tab to the given entry. If no entry is given, a blank "New Tab" is opened.  if not !newTab and contentId is the same as currently active tab, then does nothing
   * 
   * @param sessionId The uuid of the entry, campaign, or session to open in the tab. If null, a blank tab is opened.
   * @param options Options for the tab.
   * @param options.activate Should we switch to the tab after creating? Defaults to true.
   * @param options.newTab Should the entry open in a new tab? Defaults to true.
   * @param options.updateHistory Should the entry be added to the history of the tab? Defaults to true.
   * @returns The newly opened tab.
   */
  const openSession = async function(sessionId = null as string | null, options?: OpenContentOptions) {
    await openContent(sessionId, WindowTabType.Session, options);
  }; 

  /**
   * Open a new tab to the given entry. If no entry is given, a blank "New Tab" is opened.  if not !newTab and contentId is the same as currently active tab, then does nothing
   * 
   * @param contentId The uuid of the entry, campaign, or session to open in the tab. If null, a blank tab is opened.
   * @param options Options for the tab.
   * @param options.activate Should we switch to the tab after creating? Defaults to true.
   * @param options.newTab Should the entry open in a new tab? Defaults to true.
   * @param options.updateHistory Should the entry be added to the history of the tab? Defaults to true.
   * @param contentType The type of content to open. If null, defaults to entry.
   * @returns The newly opened tab.
   */
  const openContent = async function (contentId = null as string | null, contentType: WindowTabType, options?: OpenContentOptions,): Promise<WindowTab> { 
    // set defaults
    options = {
      activate: true,
      newTab: true,
      updateHistory: true,
      ...options,
    };

    let name = localize('labels.newTab') || '';
    let icon = '';
    let badId = false;

    if (!contentId) 
      contentType = WindowTabType.NewTab;

    switch (contentType) {
      case WindowTabType.Entry: {
        const entry = contentId ? await Entry.fromUuid(contentId) : null;
        if (!entry) {
          badId = true;
        } else {
          name = entry.name;
          icon = getTopicIcon(entry.topic);
        }
      } break;
      case WindowTabType.Campaign: {
        const campaign = contentId ? await Campaign.fromUuid(contentId) : null; 

        if (!campaign) {
          badId = true;
        } else {
          name = campaign.name; 
          icon = getTabTypeIcon(WindowTabType.Campaign);
        }
      } break;
      case WindowTabType.Session: {
        const session = contentId ? await Session.fromUuid(contentId) : null;
        if (!session) {
          badId = true;
        } else {
          name = `${localize('labels.session.session')} ${session.number}`;
          icon = getTabTypeIcon(WindowTabType.Session);
        }
      } break;
      case WindowTabType.NewTab: 
        break;
      default: {
        badId = true;
      } break;
    }

    if (badId) {
      contentType = WindowTabType.NewTab;
      contentId = null;
    }

    const headerData: TabHeader = { uuid: contentId || null, name: name, icon: icon };

    // see if we need a new tab
    let tab;
    if (options.newTab || !getActiveTab(false)) {
      tab = new WindowTab(
        false,
        headerData,
        headerData.uuid,
        contentType, 
        null,
      );

      //add to tabs list
      tabs.value.push(tab);
    } else {
      tab = getActiveTab(false);

      // if same entry, nothing to do
      if (tab.header?.uuid === contentId || null)
        return tab;

      // otherwise, just swap out the active tab info
      tab.header = headerData;

      // add to history
      if (headerData.uuid && options.updateHistory) {
        tab.addToHistory(contentId, contentType);
      }

      // force a refresh of reactivity
      tabs.value = [ ...tabs.value ];
    }
    
    if (options.activate)
      await activateTab(tab.id);  

    // activating doesn't always save (ex. if we added a new entry to active tab)
    await _saveTabs();

    // update the recent list (except for new tabs)
    if (headerData.uuid)
      await _updateRecent(headerData);

    await mainStore.setNewTab(tab);

    return tab;
  };

  // return the active tab
  // if findone is true, always returns one (i.e. if nothing active, returns the first one)
  const getActiveTab = function (findone = true): WindowTab | null {
    let tab = tabs.value.find(t => t.active);
    if (findone) {
      if (!tab && tabs.value.length > 0)  // nothing was marked as active, just pick the last one
        tab = tabs.value[tabs.value.length-1];
    }

    return tab || null;
  };

  /**
   * Remove the tab with the given id. If the tab is active, then activate the previous tab.
   * If it's the last tab, create a new default one.
   * @param tabId The id of the tab to remove.
   */
  const removeTab = async function (tabId: string): Promise<void> {
    // find the tab
    const tab = tabs.value.find((t) => (t.id === tabId));
    const index = tabs.value.findIndex((t) => (t.id === tabId));

    if (!tab) return;

    // remove it from the array
    tabs.value.splice(index, 1);

    if (tabs.value.length === 0) {
      await openEntry();  // make a default tab if that was the last one (will also activate it) and save them
    } else if (tab.active) {
      // if it was active, make the one before it active (or after if it was up front)
      if (index===0) {
        await activateTab(tabs.value[0].id);  // will also save them
      }
      else {
        await activateTab(tabs.value[index-1].id);  // will also save them
      }
    }

    // force a refresh
    // tabs.value = [ ...tabs.value ];
  };

<<<<<<< HEAD
=======
/**
 * Closes all open tabs and removes all bookmarks. Should be used only when there is no
 * world available.
 */
  const clearTabsAndBookmarks = async function () {
    tabs.value = [];
    bookmarks.value = [];
  };

>>>>>>> 11806033
  // activate the given tab, first closing the current subsheet
  // tabId must exist
  const activateTab = async function (tabId: string): Promise<void> {
    let newTab: WindowTab | undefined;
    if (!tabId || !(newTab = tabs.value.find((t)=>(t.id===tabId))))
      return;

    // see if it's already current
    const currentTab = getActiveTab(false);
    if (currentTab?.id === tabId) {
      return;
    }

    if (currentTab)
      currentTab.active = false;
    
    newTab.active = true;

    await _saveTabs();

    // add to recent, unless it's a "home page"
    if (newTab?.header?.uuid)
      await _updateRecent(newTab.header);

    await mainStore.setNewTab(newTab);

    return;
  };

  /**
   * Used after deleting an entry/campaign/session to make sure that no current tab or tab history includes 
   * the deleted item.
   *
   * @param contentId - The content ID to remove.
   * @returns A promise that resolves when the ID has been removed.
   */
  const cleanupDeletedEntry = async (contentId: string): Promise<void> => {
<<<<<<< HEAD
    if (!currentWorldId.value)
      return;

=======
>>>>>>> 11806033
    // get the current set of tabs
    const tempTabs = tabs.value;

    if (tempTabs) {
      // loop over each one and remove from the history; set tabIndex to point to the subsequent entry
      // if there is only one entry left, eliminate the tab altogether
      // go backward in case we need to remove one
      for (let i = tempTabs.length-1; i>=0; i--) {
        const tab = tempTabs[i];

        // loop over the whole history
        for (let j = tab.history.length-1; j>=0; j--) {
          const history = tab.history[j];

          if (history.contentId === contentId) {
            if (tab.historyIdx === j && tab.history.length===1) {
              await removeTab(tab.id);
              tempTabs.splice(i, 1);

              // let's say this way the only remaining tab; then when we
              //    delete it, there's a new tab 0 (the default) that we 
              //    need to retain
              // but if we finish the loop, we're going to screw it up because
              //    `tempTabs` doesn't reflect that change yet
              if (tempTabs.length===1 && i===0) {
                tempTabs[0] = tabs.value[0];
              }

              break;
            } else if (tab.historyIdx >= j && (j>0 || tab.historyIdx>0)) {
              // if the entry is the current one or after the current one, we need to move the index back one
              //  (unless we're on the first one and that's the match)
              tab.historyIdx--;
            } else if (tab.historyIdx === j && j===0) {
              // there are others, but we're looking at the first one - set tab to next one
              // but that one will be 0 in a sec, so we don't actually need to do anything

              // note that if the length is 1, we'll be in the case above
            }

            // remove the entry from the history
            tab.history.splice(j, 1);
          }
        }
      }

      // save the tabs
      tabs.value = tempTabs;
      await _saveTabs();
    }

    // now remove from bookmarks
    bookmarks.value = bookmarks.value.filter(b => b.id !== contentId);
    await _saveBookmarks();

    // remove from recent items list
    recent.value = recent.value.filter(r => r.uuid !== contentId);
    await _saveRecent();
  };
  
  /**
   * When an entry's name changes, propogate that change to the header of all open tabs referring to that entry.
   * @param contentId - The ID of the entry whose name changed.
   * @param newName - The new name of the entry.
   */
  const propogateNameChange = async (contentId: string, newName: string):Promise<void> => {
    // update the tabs 
    let updated = false;
    tabs.value.forEach((t: WindowTab): void => {
      if (t.header.uuid===contentId) {
        t.header.name = newName;
        updated = true;
      }
    });

    if (updated)
      await _saveTabs();
  };

  const loadTabs = async function () {
    if (!currentWorld.value)
      return;

<<<<<<< HEAD
    tabs.value = UserFlags.get(UserFlagKey.tabs, currentWorldId.value) || [];
    bookmarks.value = UserFlags.get(UserFlagKey.bookmarks, currentWorldId.value) || [];
    recent.value = UserFlags.get(UserFlagKey.recentlyViewed, currentWorldId.value) || [];
=======
    tabs.value = UserFlags.get(UserFlagKey.tabs, currentWorld.value.uuid) || [];
    bookmarks.value = UserFlags.get(UserFlagKey.bookmarks, currentWorld.value.uuid) || [];
    recent.value = UserFlags.get(UserFlagKey.recentlyViewed, currentWorld.value.uuid) || [];
>>>>>>> 11806033

    if (!tabs.value.length) {
      // if there are no tabs, add one
      await openEntry();
    } else {
      // activate the active one
      await mainStore.setNewTab(getActiveTab(true) as WindowTab);
    }
  };
 
  // removes the bookmark with given id
  const removeBookmark = async function (bookmarkId: string) {
    const bookmarksValue = bookmarks.value;
    bookmarksValue.findSplice(b => b.id === bookmarkId);
    bookmarks.value = bookmarksValue;
    await _saveBookmarks();
  };

  const addBookmark = async (bookmark: Bookmark) => {
    bookmarks.value.push(bookmark);

    await _saveBookmarks();
  };

  const changeBookmarkPosition = async(from: number, to: number) => {
    const bookmarksValue = bookmarks.value;
    bookmarksValue.splice(to, 0, bookmarksValue.splice(from, 1)[0]);
    bookmarks.value = bookmarksValue;

    // save bookmarks (we don't activate anything)
    await _saveBookmarks();
  };
  

  ///////////////////////////////
  // computed state

  ///////////////////////////////
  // internal functions
  // save tabs to database
  const _saveTabs = async function () {
    if (!currentWorld.value)
      return;

    await UserFlags.set(UserFlagKey.tabs, tabs.value, currentWorld.value.uuid);
  };

  const _saveBookmarks = async function () {
    if (!currentWorld.value)
      return;

    await UserFlags.set(UserFlagKey.bookmarks, bookmarks.value, currentWorld.value.uuid);
  };

  const _saveRecent = async function () {
<<<<<<< HEAD
    if (!currentWorldId.value)
      return;

    await UserFlags.set(UserFlagKey.recentlyViewed, recent.value, currentWorldId.value);
  };

  // add a new entity to the recent list
  const _updateRecent = async function (header: TabHeader): Promise<void> {
    if (!currentWorldId.value)
      return;

=======
    if (!currentWorld.value)
      return;

    await UserFlags.set(UserFlagKey.recentlyViewed, recent.value, currentWorld.value.uuid);
  };

  // add a new entity to the recent list
  const _updateRecent = async function (header: TabHeader): Promise<void> {
>>>>>>> 11806033
    let newRecent = recent.value;

    // remove any other places in history this already appears
    newRecent.findSplice((h: TabHeader): boolean => h.uuid === header.uuid);

    // insert in the front
    newRecent.unshift(header);

    // trim if too long
    if (newRecent.length > 5)
      newRecent = newRecent.slice(0, 5);

    recent.value = newRecent;
    await _saveRecent();
  };
  

  ///////////////////////////////
  // watchers

  ///////////////////////////////
  // lifecycle events

  ///////////////////////////////
  // return the public interface
  return {
    tabs,
    bookmarks,
    recent,

    openEntry,
    openSession,
    openCampaign,
    openContent,
    getActiveTab,
    loadTabs,
    activateTab,
    removeTab,
    removeBookmark,
    addBookmark,
    changeBookmarkPosition,
    propogateNameChange,
    cleanupDeletedEntry,
    clearTabsAndBookmarks,
  };
});<|MERGE_RESOLUTION|>--- conflicted
+++ resolved
@@ -245,8 +245,6 @@
     // tabs.value = [ ...tabs.value ];
   };
 
-<<<<<<< HEAD
-=======
 /**
  * Closes all open tabs and removes all bookmarks. Should be used only when there is no
  * world available.
@@ -256,7 +254,6 @@
     bookmarks.value = [];
   };
 
->>>>>>> 11806033
   // activate the given tab, first closing the current subsheet
   // tabId must exist
   const activateTab = async function (tabId: string): Promise<void> {
@@ -294,12 +291,6 @@
    * @returns A promise that resolves when the ID has been removed.
    */
   const cleanupDeletedEntry = async (contentId: string): Promise<void> => {
-<<<<<<< HEAD
-    if (!currentWorldId.value)
-      return;
-
-=======
->>>>>>> 11806033
     // get the current set of tabs
     const tempTabs = tabs.value;
 
@@ -383,15 +374,9 @@
     if (!currentWorld.value)
       return;
 
-<<<<<<< HEAD
-    tabs.value = UserFlags.get(UserFlagKey.tabs, currentWorldId.value) || [];
-    bookmarks.value = UserFlags.get(UserFlagKey.bookmarks, currentWorldId.value) || [];
-    recent.value = UserFlags.get(UserFlagKey.recentlyViewed, currentWorldId.value) || [];
-=======
     tabs.value = UserFlags.get(UserFlagKey.tabs, currentWorld.value.uuid) || [];
     bookmarks.value = UserFlags.get(UserFlagKey.bookmarks, currentWorld.value.uuid) || [];
     recent.value = UserFlags.get(UserFlagKey.recentlyViewed, currentWorld.value.uuid) || [];
->>>>>>> 11806033
 
     if (!tabs.value.length) {
       // if there are no tabs, add one
@@ -447,28 +432,14 @@
   };
 
   const _saveRecent = async function () {
-<<<<<<< HEAD
-    if (!currentWorldId.value)
-      return;
-
-    await UserFlags.set(UserFlagKey.recentlyViewed, recent.value, currentWorldId.value);
+    if (!currentWorld.value)
+      return;
+
+    await UserFlags.set(UserFlagKey.recentlyViewed, recent.value, currentWorld.value.uuid);
   };
 
   // add a new entity to the recent list
   const _updateRecent = async function (header: TabHeader): Promise<void> {
-    if (!currentWorldId.value)
-      return;
-
-=======
-    if (!currentWorld.value)
-      return;
-
-    await UserFlags.set(UserFlagKey.recentlyViewed, recent.value, currentWorld.value.uuid);
-  };
-
-  // add a new entity to the recent list
-  const _updateRecent = async function (header: TabHeader): Promise<void> {
->>>>>>> 11806033
     let newRecent = recent.value;
 
     // remove any other places in history this already appears

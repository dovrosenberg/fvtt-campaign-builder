// this store handles the main state (current world, entry, etc.)

// library imports
import { defineStore, } from 'pinia';
import { computed, ref, watch } from 'vue';

// local imports
import { getGame } from '@/utils/game';
import { UserFlagKey, UserFlags } from '@/settings/UserFlags';
import { WorldFlags, WorldFlagKey } from '@/settings/WorldFlags';
import { getCleanEntry } from '@/compendia';
import { EntryFlagKey, EntryFlags } from '@/settings/EntryFlags';
import { Topic } from '@/types';

// types
import { Topic, ValidTopic } from '@/types';


// the store definition
export const useMainStore = defineStore('main', () => {
  ///////////////////////////////
  // the state

  ///////////////////////////////
  // internal state
  const _currentJournals = ref<Record<ValidTopic, JournalEntry> | null>(null);  // current journals (by topic)
  const _currentEntry = ref<JournalEntryPage | null>(null);  // current entry

  ///////////////////////////////
  // external state
  const rootFolder = ref<Folder | null>(null);
  const currentWorldFolder = ref<Folder | null>(null);  // the current world folder

  const currentWorldId = computed((): string | null => currentWorldFolder.value ? currentWorldFolder.value.uuid : null);

  const currentWorldCompendium = computed((): CompendiumCollection<any> => {
    if (!currentWorldId.value)
      throw new Error('No currentWorldId in currentEntryStore.createEntry()');

    const pack = getGame().packs?.get(WorldFlags.get(currentWorldId.value, WorldFlagKey.worldCompendium)) || null;
    if (!pack)
      throw new Error('Bad compendia in currentEntryStore.createEntry()');

    return pack;
  });

  // it's a little confusing because the ones called 'entry' mean our entries -- they're actually JournalEntryPage
  const currentJournals = computed((): Record<ValidTopic, JournalEntry> | null => _currentJournals?.value || null);
  const currentEntryId = computed((): string | null => _currentEntry?.value?.uuid || null);
  const currentEntry = computed((): JournalEntryPage | null => _currentEntry?.value || null);



  ///////////////////////////////
  // actions
  // set a new world from a uuid
  const setNewWorld = async function (worldId: string | null): Promise<void> {
    if (!worldId)
      return;

    // load the folder
    const folder = getGame()?.folders?.find((f)=>f.uuid===worldId) || null;
    
    if (!folder)
      throw new Error('Invalid folder id in mainStore.setNewWorld()');

    // this will also trigger the _currentJournals to be updated
    currentWorldFolder.value = folder;

    await UserFlags.set(UserFlagKey.currentWorld, worldId);
  };

  const setNewEntry = async function (entry: string | null | JournalEntryPage): Promise<void> {
    if (typeof entry === 'string') {
      _currentEntry.value = await getCleanEntry(entry);

      if (!_currentEntry.value)
        throw new Error('Attempted to setNewEntry with invalid uuid');
    } else
      _currentEntry.value = entry;
  };

  ///////////////////////////////
  // computed state
  const currentEntryTopic = computed((): Topic => {
    if (!currentEntry.value)
      return Topic.None;

<<<<<<< HEAD
    return EntryFlags.get(currentEntry.value, EntryFlagKey.topic) || Topic.None;
=======
    return currentEntry.value.system.topic || Topic.None;
>>>>>>> 61c02139
  });

  ///////////////////////////////
  // internal functions

  ///////////////////////////////
  // watchers
  // when the world changes, load the JournalEntries
  watch(() => currentWorldFolder.value,  async (newValue: Folder) => {
    if (!newValue || !currentWorldCompendium.value)
      return;

    const topicEntries = WorldFlags.get(newValue.uuid, WorldFlagKey.topicEntries);
    const topics = [ Topic.Character, Topic.Event, Topic.Location, Topic.Organization ] as ValidTopic[];
    const retval = {
      [Topic.Character]: null,
      [Topic.Event]: null,
      [Topic.Location]: null,
      [Topic.Organization]: null,
    } as Record<ValidTopic, JournalEntry | null>;

    for (let i=0; i<topics.length; i++) {
      const t = topics[i];

      // we need to load the actual entries - not just the index headers
      retval[t] = await(fromUuid(topicEntries[t])) as JournalEntry | null;

      if (!retval[t])
        throw new Error(`Could not find journal for topic ${t} in world ${currentWorldId.value}`);
    }

    _currentJournals.value = retval as Record<ValidTopic, JournalEntry>;
  });

  ///////////////////////////////
  // lifecycle events

  ///////////////////////////////
  // return the public interface
  return {
    currentWorldId,
    currentWorldFolder,
    currentEntryTopic,
    currentJournals,
    currentEntry,
    currentEntryTopic,
    currentEntryId,
    rootFolder,
    currentWorldCompendium,
   
    setNewWorld,
    setNewEntry,
  };
});<|MERGE_RESOLUTION|>--- conflicted
+++ resolved
@@ -86,11 +86,7 @@
     if (!currentEntry.value)
       return Topic.None;
 
-<<<<<<< HEAD
-    return EntryFlags.get(currentEntry.value, EntryFlagKey.topic) || Topic.None;
-=======
     return currentEntry.value.system.topic || Topic.None;
->>>>>>> 61c02139
   });
 
   ///////////////////////////////

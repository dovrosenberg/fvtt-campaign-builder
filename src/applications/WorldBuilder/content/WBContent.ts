--- conflicted
+++ resolved
@@ -20,13 +20,6 @@
 
     // we need to setup the type before calling the constructor
     // look up the entry - note could use fromUuid, but it's a bit tricky for compendia and also async
-<<<<<<< HEAD
-    if (!entryId || !getGame().journal?.find((j) => (j.uuid===entryId))) {
-      // show the homepage
-      this._entryId = null;
-    } else {
-      this._entryId = entryId;
-=======
     if (!entryId) {
       // just show the homepage
       this._entryId = null;
@@ -43,7 +36,6 @@
         // we're going to show a content page
         this._entryId = entryId;
       }
->>>>>>> a8ce4b0e
     }
   }
 

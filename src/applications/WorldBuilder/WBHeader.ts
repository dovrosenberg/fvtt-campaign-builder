--- conflicted
+++ resolved
@@ -17,13 +17,9 @@
 export class WBHeader extends HandlebarsPartial<WBHeader.CallbackType> {
   private _tabs: WindowTab[];  
   private _collapsed: boolean;
-<<<<<<< HEAD
-  private _bookmarks: Bookmark[];
-=======
   private _bookmarks = [] as Bookmark[];
   static override _template = 'modules/world-builder/templates/WBHeader.hbs';
   private _dragDrop: DragDrop;
->>>>>>> a8ce4b0e
 
   constructor() {
     super();
@@ -146,11 +142,7 @@
       tab = this._activeTab(false);
 
       // if same entry, nothing to do
-<<<<<<< HEAD
-      if (tab.entry.uuid === entryId)
-=======
       if (tab.entry?.uuid === entryId)
->>>>>>> a8ce4b0e
         return tab;
 
       // otherwise, just swap out the active tab info
@@ -463,13 +455,9 @@
     const target = event.currentTarget as HTMLElement;
 
     if ($(target).hasClass('fwb-tab')) {
-<<<<<<< HEAD
-      const dragData = {} as Record<string, any>;
-=======
       const dragData = { 
         //from: this.object.uuid 
       } as { type: string, tabId?: string};
->>>>>>> a8ce4b0e
 
       let tabId = target.dataset.tabId;
       dragData.type = 'fwb-tab';   // JournalEntry... may want to consider passing a type that other things can do something with
@@ -477,13 +465,9 @@
 
       event.dataTransfer?.setData('text/plain', JSON.stringify(dragData));
     } else if ($(target).hasClass('fwb-bookmark-button')) {
-<<<<<<< HEAD
-      const dragData = {} as Record<string, any>;
-=======
       const dragData = { 
         //from: this.object.uuid 
       } as { type: string, bookmarkId?: string};;
->>>>>>> a8ce4b0e
 
       let bookmarkId = target.dataset.bookmarkId;
       dragData.type = 'fwb-bookmark';

--- conflicted
+++ resolved
@@ -3,11 +3,7 @@
 import { Hierarchy, Topics, ValidTopic } from '@/types';
 import { getRootFolder,  } from '@/compendia';
 import { inputDialog } from '@/dialogs/input';
-<<<<<<< HEAD
 import { Topic } from '@/classes';
-=======
-import { cleanTrees } from 'src/utils/hierarchy';
->>>>>>> f3780b01
 
 // represents a topic entry (ex. a character, location, etc.)
 export class WBWorld {
@@ -391,14 +387,10 @@
   }
 
   // remove a campaign from the world metadata
-<<<<<<< HEAD
-  public async deleteCampaignFromWorld(campaignId: string) {
-    // update the flags - this doesn't remove the whole flag, because the keys are flattened
-=======
+  // update the flags - this doesn't remove the whole flag, because the keys are flattened
+  // TODO: should delete all the sessions from expanded entries, too
   // note: WORLD MUST BE UNLOCKED FIRST
   public async deleteCampaignFromWorld(campaignId: string) {
-    // TODO: should delete all the sessions from expanded entries, too
->>>>>>> f3780b01
     await unsetFlag(this._worldDoc, WorldFlagKey.campaignEntries, campaignId);
     await unsetFlag(this._worldDoc, WorldFlagKey.expandedCampaignIds, campaignId);
   }  

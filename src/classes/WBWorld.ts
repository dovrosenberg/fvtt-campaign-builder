--- conflicted
+++ resolved
@@ -564,7 +564,6 @@
    */
   // TODO: should delete all the sessions from expanded entries, too
   public async deleteCampaignFromWorld(campaignId: string) {
-<<<<<<< HEAD
     const campaigns = this.campaigns;
     if (campaigns[campaignId]) {
       delete campaigns[campaignId];
@@ -584,10 +583,6 @@
     }
 
     await this.save();
-=======
-    await this.unsetFlag(WorldFlagKey.campaignNames, campaignId);
-    await this.unsetFlag(WorldFlagKey.expandedIds, campaignId);
->>>>>>> 3107fac7
   }  
 
   // remove an entry from the world metadata

--- conflicted
+++ resolved
@@ -409,11 +409,7 @@
     // have to unlock the pack
     await world.unlock();
 
-<<<<<<< HEAD
-    await this._campaignDoc.delete();
-=======
     await this._doc.delete();
->>>>>>> 33aca769
 
     await world.deleteCampaignFromWorld(id);
 

--- conflicted
+++ resolved
@@ -3,19 +3,11 @@
 import { CampaignDoc, CampaignFlagKey, campaignFlagSettings, SessionDoc, WorldDoc } from '@/documents';
 import { Session, WBWorld } from '@/classes';
 import { inputDialog } from '@/dialogs/input';
-<<<<<<< HEAD
-import { WorldFlags, WorldFlagKey, moduleId } from '@/settings'; 
-import { CampaignDoc, EntryDoc, SessionDoc } from '@/documents';
-import { Session } from '@/classes/Session';
-=======
->>>>>>> 11806033
 
 // represents a topic entry (ex. a character, location, etc.)
 export class Campaign {
   private _campaignDoc: CampaignDoc;
   private _cumulativeUpdate: Record<string, any>;   // tracks the update object based on changes made
-<<<<<<< HEAD
-=======
 
   public world: WBWorld | null;  // the world the campaign is in (if we don't setup up front, we can load it later)
 
@@ -25,7 +17,6 @@
   // saved in flags
   private _description: string;
   private _pcs: string[];   // Actor ids
->>>>>>> 11806033
 
   /**
    * 
@@ -40,13 +31,10 @@
     // clone it to avoid unexpected changes, also drop the proxy
     this._campaignDoc = foundry.utils.deepClone(campaignDoc);
     this._cumulativeUpdate = {};
-<<<<<<< HEAD
-=======
     this.world = world || null;
 
     this._description = getFlag(this._campaignDoc, CampaignFlagKey.description) || '';
     this._pcs = getFlag(this._campaignDoc, CampaignFlagKey.pcs) || [];
->>>>>>> 11806033
   }
 
   static async fromUuid(campaignId: string, options?: Record<string, any>): Promise<Campaign | null> {
@@ -73,15 +61,6 @@
     if (!this.world)
       await this.loadWorld();
 
-<<<<<<< HEAD
-        if (campaign) {
-          await campaign.setFlag(moduleId, 'isCampaign', true);
-          await campaign.setFlag(moduleId, 'description', '');
-          await campaign.setFlag(moduleId, 'pcs', []);
-        }
-
-        await Campaign.worldCompendium.configure({locked:true});
-=======
     const world = this.world as WBWorld;
 
     return world;
@@ -95,26 +74,14 @@
   public async loadWorld(): Promise<WBWorld> {
     if (this.world)
       return this.world;
->>>>>>> 11806033
 
     if (!this._campaignDoc.folder)
       throw new Error('Invalid folder id in Campaign.loadWorld()');
     
     const worldDoc = await fromUuid(this._campaignDoc.folder.uuid) as WorldDoc;
 
-<<<<<<< HEAD
-        Session.currentCampaignJournals[campaign.uuid] = campaign;
-        const campaigns = WorldFlags.get(Campaign.worldId, WorldFlagKey.campaignEntries);
-        campaigns[campaign.uuid] = name;
-        await WorldFlags.set(Campaign.worldId, WorldFlagKey.campaignEntries, campaigns);
-        
-        return campaign;
-      }
-    } while (name==='');  // if hit ok, must have a value
-=======
     if (!worldDoc)
       throw new Error('Invalid folder id in Campaign.loadWorld()');
->>>>>>> 11806033
 
     return new WBWorld(worldDoc);
   }
@@ -135,22 +102,6 @@
     return this._campaignDoc.pages.map((page) => page.uuid);
   }
 
-  // we return the next number after the highest currently existing sessio nnumber
-  get nextSessionNumber(): number {
-    let maxNumber = -1;
-    this._campaignDoc.pages.forEach((page: JournalEntryPage) => {
-      if ((page as unknown as SessionDoc).system.number > maxNumber)
-        maxNumber = (page as unknown as SessionDoc).system.number;
-    });
-
-    return maxNumber + 1;
-  }
-
-  // returns the uuids of all the sessions
-  get sessions(): string[] {
-    return this._campaignDoc.pages.map((page) => page.uuid);
-  }
-
   get name(): string {
     return this._name;
   }
@@ -169,15 +120,10 @@
   }
 
   get description(): string {
-    return this._campaignDoc.getFlag(moduleId, 'description') || '';
+    return this._description;
   }
 
   set description(value: string) {
-<<<<<<< HEAD
-    this._cumulativeUpdate = {
-      ...this._cumulativeUpdate,
-      [`flags.${moduleId}.description`]: value
-=======
     this._description = value;
     this._cumulativeUpdate = {
       ...this._cumulativeUpdate,
@@ -185,20 +131,10 @@
         ...this._cumulativeUpdate[`flags.${moduleId}`],
         description: value,
       }
->>>>>>> 11806033
     };
   }
 
   get pcs(): readonly string[] {
-<<<<<<< HEAD
-    return this._campaignDoc.getFlag(moduleId, 'pcs') || [];
-  }
-
-  set pcs(value: string[]) {
-    this._cumulativeUpdate = {
-      ...this._cumulativeUpdate,
-      [`flags.${moduleId}.pcs`]: value
-=======
     return this._pcs;
   }
 
@@ -210,7 +146,6 @@
         ...this._cumulativeUpdate[`flags.${moduleId}`],
         pcs: value,
       }
->>>>>>> 11806033
     };
   }
 
@@ -322,13 +257,10 @@
 
     let success = false;
     if (Object.keys(updateData).length !== 0) {
-<<<<<<< HEAD
-=======
       // protect any complex flags
       if (updateData[`flags.${moduleId}`])
         updateData[`flags.${moduleId}`] = prepareFlagsForUpdate(this._campaignDoc, updateData[`flags.${moduleId}`]);
 
->>>>>>> 11806033
       const retval = await toRaw(this._campaignDoc).update(updateData) || null;
       if (retval) {
         this._campaignDoc = retval;
@@ -369,12 +301,6 @@
 
     await world.lock();
 
-<<<<<<< HEAD
-    // update the flags - this doesn't remove the whole flag, because the keys are flattened
-    await WorldFlags.unset(Campaign.worldId, WorldFlagKey.campaignEntries, campaignId);
-    await WorldFlags.unset(Campaign.worldId, WorldFlagKey.expandedCampaignIds, campaignId);
-=======
     await world.deleteCampaignFromWorld(id);
->>>>>>> 11806033
   }
 }
--- conflicted
+++ resolved
@@ -2,10 +2,7 @@
 export * from './WindowTab';
 export * from './Entry';
 export * from './Campaign';
-<<<<<<< HEAD
-=======
 export * from './TopicFolder';
 export * from './WBWorld';
->>>>>>> 11806033
 export * from './Session';
 export * from './PC';
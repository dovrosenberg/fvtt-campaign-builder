// functions for managing folders and compendia
import { inputDialog } from '@/dialogs/input';
import { SettingKey, moduleSettings } from '@/settings/ModuleSettings';
import { getGame, localize } from '@/utils/game';
<<<<<<< HEAD
import { Topic, ValidTopic } from '@/types';
=======
import { Topic, } from '@/types';
>>>>>>> 61c02139
import { WorldFlagKey, WorldFlags } from '@/settings/WorldFlags';
import { UserFlagKey, UserFlags } from '@/settings/UserFlags';
import { Document } from '@league-of-foundry-developers/foundry-vtt-types/src/foundry/common/abstract/module.mjs';
import { toTopic } from '@/utils/misc';
<<<<<<< HEAD
import { PackFlags } from '@/settings/PackFlags';
import { TopicCompendium } from './TopicCompendium';

// these are effectively the database tables
export let topicCompendia: Record<ValidTopic, TopicCompendium>;
=======
>>>>>>> 61c02139


/**
 * Gets the root folder.
 * If it is not stored in settings, creates a new folder and saves it to settings.
 * If there is a setting but the folder doesn't exist, creates a new one and saves it to settings.
 * @returns The root folder.
 */
export async function getRootFolder(): Promise<Folder> {
  const rootFolderId = moduleSettings.get(SettingKey.rootFolderId);
  let folder: Folder | null;

  if (!rootFolderId) {
    // no setting - create a new one
    folder = await createRootFolder();

    // save to settings for next time
    await moduleSettings.set(SettingKey.rootFolderId, folder.uuid);
  } else { 
    folder = getGame()?.folders?.find((f)=>f.uuid===rootFolderId) || null;

    // there is a setting, but does the folder exist?
    if (!folder) {
      // folder doesn't exist, so create a new one
      folder = await createRootFolder();
  
      // save to settings for next time
      await moduleSettings.set(SettingKey.rootFolderId, folder.uuid);
    }
  }

  return folder;
}


/**
 * Create a new root folder.
 * @param {string} [name] The name for the folder. If not provided, uses the default root folder name in the localization.
 * @returns The new folder.
 */
export async function createRootFolder(name?: string): Promise<Folder> {
  if (!name)
    name = localize('fwb.defaultRootFolderName');
  
  const folders = await Folder.createDocuments([{
    name,
    type: 'Compendium',
    sorting: 'a',
  }]);

  if (!folders)
    throw new Error('Couldn\'t create root folder');

  return folders[0];
}

/**
 * Create a new world folder.
 * @param {boolean} [makeCurrent=false] If true, sets the new folder as the current world.
 * @returns The new folder, or null if the user cancelled the dialog.
 */
export async function createWorldFolder(makeCurrent = false): Promise<Folder | null> {
  const rootFolder = await getRootFolder(); // will create if needed

  // get the name
  let name;

  do {
    name = await inputDialog('Create World', 'World Name:');
    
    if (name) {
      // create the world folder
      const folders = await Folder.createDocuments([{
        name,
        type: 'Compendium',
        folder: rootFolder.id,
        sorting: 'a',
      }]);
  
      if (!folders)
        throw new Error('Couldn\'t create new folder');
  
      // set as the current world
      if (makeCurrent) {
        await UserFlags.set(UserFlagKey.currentWorld, folders[0].uuid);
      }
  
      await validateCompendia(folders[0]);
      await WorldFlags.setDefaults(folders[0].uuid);

      return folders[0];
    }
  } while (name==='');  // if hit ok, must have a value

  // if name isn't '' and we're here, then we cancelled the dialog
  return null;
}

/**
 * Gets the root and world folders.
 * Will create new folders if missing.
 * @returns The root and world folders.
 */
export async function getDefaultFolders(): Promise<{ rootFolder: Folder; worldFolder: Folder}> {
  const rootFolder = await getRootFolder(); // will create if needed
  const worldId = UserFlags.get(UserFlagKey.currentWorld);  // this isn't world-specific (obviously)

  // make sure we have a default and it exists
  let worldFolder = null as Folder | null;
  if (worldId) {
    const baseItem = rootFolder.children.find((c)=>c.folder.uuid===worldId) || null;
    worldFolder = baseItem?.folder || null;
  }   

  if (!worldId || !worldFolder) {
    // couldn't find it, default to top if one exists
    if (rootFolder.children.length>0) {
      worldFolder = rootFolder.children[0].folder as Folder;
    } else {
      // no world folder, so create one
      worldFolder = await createWorldFolder(true);

      // if we couldn't create one, then throw an error
      // TODO- handle this more gracefully... allow the dialog to exist without a world, I guess
      if (!worldFolder)
        throw new Error('Couldn\'t create world folder in compendia/index.getDefaultFolders()');
    }
  }

  return { rootFolder, worldFolder };
}


<<<<<<< HEAD
// ensure the root folder has all the required topic compendia
// also populated topicCompendia
// Note: compendia kind of suck.   You can't rename them or change the label.  And you can't have more than one with the same name/label
//    in a given world.  So we give them all unique names but then use a flag to display the proper label (which is the topic)
=======
// ensure the root folder has all the required compendia

/**
 * Makes sure that the world folder has a compendium and that the compendium id is stored in the settings
 * If any are missing, creates them.
 * Note: compendia kind of suck.   You can't rename them or change the label.  And you can't have more than one with the same name/label
 * in a given world.  So we give them all unique names but then use a flag to display the proper label (which is the topic)
 * @param worldFolder The folder to check.
 */
>>>>>>> 61c02139
export async function validateCompendia(worldFolder: Folder): Promise<void> {
  let updated = false;

  // the id for the compendia 
  let compendiumId: string = '';
  let compendium: CompendiumCollection<Any> | undefined | null;

  const setting = WorldFlags.get(worldFolder.uuid, WorldFlagKey.worldCompendium); 

  if (setting) {
    compendiumId = setting;
    compendium = getGame().packs?.get(compendiumId);
  } else {
    updated = true;
  }

  // check it
  // if the value is blank or we can't find the compendia create a new one
  if (!getGame().packs?.get(compendiumId)) {
    // create a new one
    compendium = await createCompendium(worldFolder);
    compendiumId = compendium.metadata.id;
  }

  if (!compendium)
    throw new Error('Failed to create compendium in validateCompendia()');

  // also need to create the journal entries
  // check them all
  // Object.keys() on an enum returns an array with all the values followed by all the names
  topicCompendia = {};
  const topics = [Topic.Character, Topic.Event, Topic.Location, Topic.Organization];
  const topicEntries = WorldFlags.get(worldFolder.uuid, WorldFlagKey.topicEntries);

  await compendium.configure({ locked:false });

  for (let i=0; i<topics.length; i++) {
    const t = topics[i];

<<<<<<< HEAD
    // if the value is blank or we can't find the compendia create a new one
    let compendium;
    if (!compendia[t] || !getGame().packs?.get(compendia[t])) {
      // create a new one
      compendium = await createCompendium(worldFolder, t);
      compendia[t] = compendium.metadata.id;
=======
    // if the value is blank or we can't find the entry create a new one
    let entry = compendium.index.find((e)=> e.uuid===topicEntries[t]);
    if (!entry) {
      // create the missing one
      entry = await JournalEntry.create({
        name: getTopicText(t),
        folder: worldFolder.id,
      },{
        pack: compendiumId,
      });

      topicEntries[t] = entry.uuid;  
    
>>>>>>> 61c02139
      updated = true;
    }

    // add to our map
    topicCompendia[topics[t]] = new TopicCompendium(topics[t], compendium);
  }

  await compendium.configure({ locked:true });

  // if we changed things, save new compendia flag
  if (updated) {
    await WorldFlags.set(worldFolder.uuid, WorldFlagKey.worldCompendium, compendiumId);
    await WorldFlags.set(worldFolder.uuid, WorldFlagKey.topicEntries, topicEntries);
  }
}

/**
 * Returns a localized string representing the name of a given topic.
 * 
 * @param {Topic} topic - The topic for which to retrieve the text.
 * @returns {string} A localized string for the topic.
 * @throws {Error} If the topic is invalid.
 */
export function getTopicText(topic: Topic): string {
  switch (toTopic(topic)) {
    case Topic.Character: return localize('fwb.topics.character') || ''; 
    case Topic.Event: return localize('fwb.topics.event') || ''; 
    case Topic.Location: return localize('fwb.topics.location') || ''; 
    case Topic.Organization: return localize('fwb.topics.organization') || ''; 
<<<<<<< HEAD
=======
    case Topic.None:
>>>>>>> 61c02139
    default: 
      throw new Error('Invalid topic in getTopicText()');
  }
}

// returns the compendium
<<<<<<< HEAD
async function createCompendium(worldFolder: Folder, topic: Topic): Promise<CompendiumCollection<any>> {
  const label = getTopicText(topic);

=======
async function createCompendium(worldFolder: Folder): Promise<CompendiumCollection<any>> {
>>>>>>> 61c02139
  const metadata = { 
    name: foundry.utils.randomID(), 
    label: worldFolder.name,
    type: 'JournalEntry', 
  };

  const pack = await CompendiumCollection.createCompendium(metadata);

  await pack.setFolder(worldFolder.id);

  await pack.configure({ locked:true });

<<<<<<< HEAD
  await PackFlags.setDefaults(pack, topic);

=======
>>>>>>> 61c02139
  return pack;
}

// loads the entry into memory and cleans it
export async function getCleanEntry(uuid: string): Promise<JournalEntryPage | null> {
  // we must use fromUuid because these are all in compendia
  const entry = await fromUuid(uuid) as JournalEntryPage;

  return entry ? entry : null;
}

// updates an entry, unlocking compedium to do it
// note: make sure to pass in the raw entry using vue's toRaw() if calling on a proxy
export async function updateEntry(currentCompendium: CompendiumCollection<Any>, entry: JournalEntryPage, data: Record<string, any>): Promise<JournalEntryPage | null> {
  // unlock compendium to make the change
  await currentCompendium.configure({locked:false});
  const retval = await entry.update(data) || null;
  await currentCompendium.configure({locked:true});

  return retval;
}<|MERGE_RESOLUTION|>--- conflicted
+++ resolved
@@ -2,23 +2,10 @@
 import { inputDialog } from '@/dialogs/input';
 import { SettingKey, moduleSettings } from '@/settings/ModuleSettings';
 import { getGame, localize } from '@/utils/game';
-<<<<<<< HEAD
-import { Topic, ValidTopic } from '@/types';
-=======
 import { Topic, } from '@/types';
->>>>>>> 61c02139
 import { WorldFlagKey, WorldFlags } from '@/settings/WorldFlags';
 import { UserFlagKey, UserFlags } from '@/settings/UserFlags';
-import { Document } from '@league-of-foundry-developers/foundry-vtt-types/src/foundry/common/abstract/module.mjs';
 import { toTopic } from '@/utils/misc';
-<<<<<<< HEAD
-import { PackFlags } from '@/settings/PackFlags';
-import { TopicCompendium } from './TopicCompendium';
-
-// these are effectively the database tables
-export let topicCompendia: Record<ValidTopic, TopicCompendium>;
-=======
->>>>>>> 61c02139
 
 
 /**
@@ -152,12 +139,6 @@
 }
 
 
-<<<<<<< HEAD
-// ensure the root folder has all the required topic compendia
-// also populated topicCompendia
-// Note: compendia kind of suck.   You can't rename them or change the label.  And you can't have more than one with the same name/label
-//    in a given world.  So we give them all unique names but then use a flag to display the proper label (which is the topic)
-=======
 // ensure the root folder has all the required compendia
 
 /**
@@ -167,7 +148,6 @@
  * in a given world.  So we give them all unique names but then use a flag to display the proper label (which is the topic)
  * @param worldFolder The folder to check.
  */
->>>>>>> 61c02139
 export async function validateCompendia(worldFolder: Folder): Promise<void> {
   let updated = false;
 
@@ -207,14 +187,6 @@
   for (let i=0; i<topics.length; i++) {
     const t = topics[i];
 
-<<<<<<< HEAD
-    // if the value is blank or we can't find the compendia create a new one
-    let compendium;
-    if (!compendia[t] || !getGame().packs?.get(compendia[t])) {
-      // create a new one
-      compendium = await createCompendium(worldFolder, t);
-      compendia[t] = compendium.metadata.id;
-=======
     // if the value is blank or we can't find the entry create a new one
     let entry = compendium.index.find((e)=> e.uuid===topicEntries[t]);
     if (!entry) {
@@ -228,7 +200,6 @@
 
       topicEntries[t] = entry.uuid;  
     
->>>>>>> 61c02139
       updated = true;
     }
 
@@ -258,23 +229,14 @@
     case Topic.Event: return localize('fwb.topics.event') || ''; 
     case Topic.Location: return localize('fwb.topics.location') || ''; 
     case Topic.Organization: return localize('fwb.topics.organization') || ''; 
-<<<<<<< HEAD
-=======
     case Topic.None:
->>>>>>> 61c02139
     default: 
       throw new Error('Invalid topic in getTopicText()');
   }
 }
 
 // returns the compendium
-<<<<<<< HEAD
-async function createCompendium(worldFolder: Folder, topic: Topic): Promise<CompendiumCollection<any>> {
-  const label = getTopicText(topic);
-
-=======
 async function createCompendium(worldFolder: Folder): Promise<CompendiumCollection<any>> {
->>>>>>> 61c02139
   const metadata = { 
     name: foundry.utils.randomID(), 
     label: worldFolder.name,
@@ -287,11 +249,6 @@
 
   await pack.configure({ locked:true });
 
-<<<<<<< HEAD
-  await PackFlags.setDefaults(pack, topic);
-
-=======
->>>>>>> 61c02139
   return pack;
 }
 

// functions for managing folders and compendia
import { inputDialog } from '@/dialogs/input';
import { SettingKey, moduleSettings } from '@/settings/ModuleSettings';
import { getGame, localize } from '@/utils/game';
import { Topic } from '@/types';
import { WorldFlagKey, WorldFlags } from '@/settings/WorldFlags';
import { EntryFlagKey, EntryFlags } from '@/settings/EntryFlags';
import { UserFlagKey, UserFlags } from '@/settings/UserFlags';
import EmbeddedCollection from '@league-of-foundry-developers/foundry-vtt-types/src/foundry/common/abstract/embedded-collection.mjs';
import { JournalEntryData } from '@league-of-foundry-developers/foundry-vtt-types/src/foundry/common/data/module.mjs';

// returns the uuid of the root folder
// if it is not stored in settings, creates a new folder
export async function getRootFolder(): Promise<Folder> {
  const rootFolderId = moduleSettings.get(SettingKey.rootFolderId);
  let folder: Folder | null;

  if (!rootFolderId) {
    // no setting - create a new one
    folder = await createRootFolder();

    // save to settings for next time
    await moduleSettings.set(SettingKey.rootFolderId, folder.uuid);
  } else { 
    folder = getGame()?.folders?.find((f)=>f.uuid===rootFolderId) || null;

    // there is a setting, but does the folder exist?
    if (!folder) {
      // folder doesn't exist, so create a new one
      folder = await createRootFolder();
  
      // save to settings for next time
      await moduleSettings.set(SettingKey.rootFolderId, folder.uuid);
    }
  }

  return folder;
}

// create a new root folder
export async function createRootFolder(name?: string): Promise<Folder> {
  if (!name)
    name = localize('fwb.defaultRootFolderName');
  
  const folders = await Folder.createDocuments([{
    name,
    // @ts-ignore
    type: 'Compendium',
    sorting: 'a',
  }]);

  if (!folders)
    throw new Error('Couldn\'t create root folder');

  return folders[0];
}

// create a new world folder
// returns the new folder
export async function createWorldFolder(makeCurrent = false): Promise<Folder | null> {
  const rootFolder = await getRootFolder(); // will create if needed

  // get the name
  let name;

  do {
    name = await inputDialog('Create World', 'World Name:');
    
    if (name) {
      // create the folder
      const folders = await Folder.createDocuments([{
        name,
        // @ts-ignore
        type: 'Compendium',
        folder: rootFolder.id,
        sorting: 'a',
      }]);
  
      if (!folders)
        throw new Error('Couldn\'t create new folder');
  
      // set as the current world
      if (makeCurrent) {
        await UserFlags.set(UserFlagKey.currentWorld, folders[0].uuid);
      }
  
      return folders[0];
    }
  } while (name==='');  // if hit ok, must have a value

  // if name isn't '' and we're here, then we cancelled the dialog
  return null;
}

// returns the root and world, creating if needed
export async function getDefaultFolders(): Promise<{ rootFolder: Folder, worldFolder: Folder | null}> {
  const rootFolder = await getRootFolder(); // will create if needed
  const worldId = UserFlags.get(UserFlagKey.currentWorld);  // this isn't world-specific (obviously)

  // make sure we have a default and it exists
  let worldFolder = null as Folder | null;
  if (worldId)
    worldFolder = getGame()?.folders?.find((f)=>f.uuid===worldId) || null;

  if (!worldId || !worldFolder) {
    worldFolder = await createWorldFolder(true);
  }

  return { rootFolder, worldFolder: worldFolder as Folder };
}


// ensure the root folder has all the required topic compendia
// Note: compendia kind of suck.   You can't rename them or change the label.  And you can't have more than one with the same name/label
//    in a given world.  So we give them all unique names but then use a flag to display the proper topic
export async function validateCompendia(worldFolder: Folder): Promise<void> {
  let updated = false;

  // the uuid for the compendia of each topic
  let compendia: Record<Topic, string> = {
    [Topic.None]: '',
    [Topic.Character]: '',
    [Topic.Event]: '',
    [Topic.Location]: '',
    [Topic.Organization]: '',
  };
   
  const flag = WorldFlags.get(worldFolder.uuid, WorldFlagKey.compendia); 

  if (flag) {
    compendia = flag;
  } else {
    updated = true;
  }

  // check them all
  // Object.keys() on an enum returns an array with all the values followed by all the names
  const topics = [Topic.Character, Topic.Event, Topic.Location, Topic.Organization];
  for (let i=0; i<topics.length; i++) {
    const t = topics[i];

    // if the value is blank or we can't find the compendia create a new one
    if (!compendia[t] || !getGame().packs?.get(compendia[t])) {
      // create a new one
      compendia[t] = await createCompendium(worldFolder, t);
      updated = true;
    }
  }
  
  // if we changed things, save new compendia flag
  if (updated) {
    await WorldFlags.set(worldFolder.uuid, WorldFlagKey.compendia, compendia);
  }
}

function getTopicText(topic: Topic): string {
  switch (typeof topic === 'string' ? parseInt(topic) as Topic : topic) {
    case Topic.Character: return localize('fwb.topics.character'); 
    case Topic.Event: return localize('fwb.topics.event'); 
    case Topic.Location: return localize('fwb.topics.location'); 
    case Topic.Organization: return localize('fwb.topics.organization'); 
    default: 
      throw new Error('Invalid topic in getTopicText()');
  }
}

async function createCompendium(worldFolder: Folder, topic: Topic ): Promise<string> {
  const label = getTopicText(topic);

  const metadata = { 
    name: randomID(), 
    label: label,
    type: 'JournalEntry', 
  };

  // @ts-ignore
  const compendium = await CompendiumCollection.createCompendium(metadata);

  // @ts-ignore
  await compendium.setFolder(worldFolder.id);

  // @ts-ignore
  await compendium.configure({ locked:true, topic: topic });

  // @ts-ignore
  return compendium.metadata.id;
}

// gets the entry and cleans it
export async function getCleanEntry(uuid: string): Promise<JournalEntry | null> {
  // we must use fromUuid because these are all in compendia
  const entry = await fromUuid(uuid) as JournalEntry;

  if (entry) {
    await cleanEntry(entry);
    return entry;
  } else {
    return null;
  }
}

// creates a new entry in the proper compendium in the given world
export async function createEntry(worldFolder: Folder, topic: Topic): Promise<JournalEntry | null> {
  let topicText = getTopicText(topic);

<<<<<<< HEAD
  const entry = await JournalEntry.create({
    name,
    folder: worldFolder.id,
  },{
    pack: compendia[topic],
  });

  if (entry) {
    await EntryFlags.set(entry, EntryFlagKey.topic, topic);

    await cleanEntry(entry);
  }

  await pack.configure({locked:true});
=======
  let name;
  do {
    name = await inputDialog(`Create ${topicText}`, `${topicText} Name:`);
    
    if (name) {
      // create the entry
      const compendia = WorldFlags.get(worldFolder.uuid, WorldFlagKey.compendia);

      if (!compendia || !compendia[topic])
        throw new Error('Missing compendia in createEntry()');
    
      // unlock it to make the change
      const pack = getGame().packs.get(compendia[topic]);
      if (!pack)
        throw new Error('Bad compendia in createEntry()');
    
      await pack.configure({locked:false});
    
      const entry = await JournalEntry.create({
        name,
        folder: worldFolder.id,
      },{
        pack: compendia[topic],
      });
    
      if (entry)
        await EntryFlags.set(entry, EntryFlagKey.topic, topic);
    
      await pack.configure({locked:true});
    
      return entry || null;
    }
  } while (name==='');  // if hit ok, must have a value
>>>>>>> 9a01ade1

  // if name isn't '' and we're here, then we cancelled the dialog
  return null;
}

// makes sure that the entry has all the correct pages
async function cleanEntry(entry: JournalEntry): Promise<void> {
  if (!entry.pages.get('description')) { // TODO: replace with enum
    // @ts-ignore
    const page = entry.pages.createDocument({name:'description'});  // TODO: replace this with an enum

    // @ts-ignore
    entry.pages.set('description', page);
  }
}

// updates an entry, unlocking compedium to do it
export async function updateEntry(entry: JournalEntry, data: any): Promise<JournalEntry | null> {
  if (!entry.pack)
    throw new Error('Invalid compedia in updateEntry()');

  // unlock compendium to make the change
  const pack = getGame().packs.get(entry.pack);
  if (!pack)
    throw new Error('Bad compendia in updateEntry()');

  await pack.configure({locked:false});
  const retval = await entry.update(data) || null;
  await pack.configure({locked:true});

  return retval;
}<|MERGE_RESOLUTION|>--- conflicted
+++ resolved
@@ -203,22 +203,6 @@
 export async function createEntry(worldFolder: Folder, topic: Topic): Promise<JournalEntry | null> {
   let topicText = getTopicText(topic);
 
-<<<<<<< HEAD
-  const entry = await JournalEntry.create({
-    name,
-    folder: worldFolder.id,
-  },{
-    pack: compendia[topic],
-  });
-
-  if (entry) {
-    await EntryFlags.set(entry, EntryFlagKey.topic, topic);
-
-    await cleanEntry(entry);
-  }
-
-  await pack.configure({locked:true});
-=======
   let name;
   do {
     name = await inputDialog(`Create ${topicText}`, `${topicText} Name:`);
@@ -252,7 +236,6 @@
       return entry || null;
     }
   } while (name==='');  // if hit ok, must have a value
->>>>>>> 9a01ade1
 
   // if name isn't '' and we're here, then we cancelled the dialog
   return null;

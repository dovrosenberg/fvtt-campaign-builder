// functions for managing folders and compendia
import { inputDialog } from '@/dialogs/input';
import { SettingKey, moduleSettings } from '@/settings/ModuleSettings';
import { getGame, localize } from '@/utils/game';
import { Topic, } from '@/types';
import { WorldFlagKey, WorldFlags } from '@/settings/WorldFlags';
import { UserFlagKey, UserFlags } from '@/settings/UserFlags';
import { toTopic } from '@/utils/misc';
import { Entry, relationshipKeyReplace } from '@/documents';

/**
 * Gets the root folder.
 * If it is not stored in settings, creates a new folder and saves it to settings.
 * If there is a setting but the folder doesn't exist, creates a new one and saves it to settings.
 * @returns The root folder.
 */
export async function getRootFolder(): Promise<Folder> {
  const rootFolderId = moduleSettings.get(SettingKey.rootFolderId);
  let folder: Folder | null;

  if (!rootFolderId) {
    // no setting - create a new one
    folder = await createRootFolder();

    // save to settings for next time
    await moduleSettings.set(SettingKey.rootFolderId, folder.uuid);
  } else { 
    folder = getGame()?.folders?.find((f)=>f.uuid===rootFolderId) || null;

    // there is a setting, but does the folder exist?
    if (!folder) {
      // folder doesn't exist, so create a new one
      folder = await createRootFolder();
  
      // save to settings for next time
      await moduleSettings.set(SettingKey.rootFolderId, folder.uuid);
    }
  }

  return folder;
}


/**
 * Create a new root folder.
 * @param {string} [name] The name for the folder. If not provided, uses the default root folder name in the localization.
 * @returns The new folder.
 */
export async function createRootFolder(name?: string): Promise<Folder> {
  if (!name)
    name = localize('fwb.defaultRootFolderName');
  
  const folders = await Folder.createDocuments([{
    name,
    type: 'Compendium',
    sorting: 'a',
  }]);

  if (!folders)
    throw new Error('Couldn\'t create root folder');

  return folders[0];
}

/**
 * Create a new world folder.
 * @param {boolean} [makeCurrent=false] If true, sets the new folder as the current world.
 * @returns The new folder, or null if the user cancelled the dialog.
 */
export async function createWorldFolder(makeCurrent = false): Promise<Folder | null> {
  const rootFolder = await getRootFolder(); // will create if needed

  // get the name
  let name;

  do {
    name = await inputDialog('Create World', 'World Name:');
    
    if (name) {
      // create the world folder
      const folders = await Folder.createDocuments([{
        name,
        type: 'Compendium',
        folder: rootFolder.id,
        sorting: 'a',
      }]);
  
      if (!folders)
        throw new Error('Couldn\'t create new folder');
  
      // set as the current world
      if (makeCurrent) {
        await UserFlags.set(UserFlagKey.currentWorld, folders[0].uuid);
      }
  
      await validateCompendia(folders[0]);
      await WorldFlags.setDefaults(folders[0].uuid);

      return folders[0];
    }
  } while (name==='');  // if hit ok, must have a value

  // if name isn't '' and we're here, then we cancelled the dialog
  return null;
}

/**
 * Gets the root and world folders.
 * Will create new folders if missing.
 * @returns The root and world folders.
 */
export async function getDefaultFolders(): Promise<{ rootFolder: Folder; worldFolder: Folder}> {
  const rootFolder = await getRootFolder(); // will create if needed
  const worldId = UserFlags.get(UserFlagKey.currentWorld);  // this isn't world-specific (obviously)

  // make sure we have a default and it exists
  let worldFolder = null as Folder | null;
  if (worldId) {
    const baseItem = rootFolder.children.find((c)=>c.folder.uuid===worldId) || null;
    worldFolder = baseItem?.folder || null;
  }   

  if (!worldId || !worldFolder) {
    // couldn't find it, default to top if one exists
    if (rootFolder.children.length>0) {
      worldFolder = rootFolder.children[0].folder as Folder;
    } else {
      // no world folder, so create one
      worldFolder = await createWorldFolder(true);

      // if we couldn't create one, then throw an error
      // TODO- handle this more gracefully... allow the dialog to exist without a world, I guess
      if (!worldFolder)
        throw new Error('Couldn\'t create world folder in compendia/index.getDefaultFolders()');
    }
  }

  return { rootFolder, worldFolder };
}


// ensure the root folder has all the required compendia

/**
 * Makes sure that the world folder has a compendium and that the compendium id is stored in the settings
 * If any are missing, creates them.
 * @privateRemarks  Note: compendia kind of suck.   You can't rename them or change the label.  And you can't have more than one with the same name/label
 * in a given world.  So we give them all unique names but then use a flag to display the proper label (which is the topic)
 * @param worldFolder The folder to check.
 */
export async function validateCompendia(worldFolder: Folder): Promise<void> {
  let updated = false;

  // the id for the compendia 
  let compendiumId: string = '';
  let compendium: CompendiumCollection<any> | undefined | null;

  const setting = WorldFlags.get(worldFolder.uuid, WorldFlagKey.worldCompendium); 

  if (setting) {
    compendiumId = setting;
    compendium = getGame().packs?.get(compendiumId);
  } else {
    updated = true;
  }

  // check it
  // if the value is blank or we can't find the compendia create a new one
  if (!getGame().packs?.get(compendiumId)) {
    // create a new one
    compendium = await createCompendium(worldFolder);
    compendiumId = compendium.metadata.id;
  }

  if (!compendium)
    throw new Error('Failed to create compendium in validateCompendia()');

  // also need to create the journal entries
  // check them all
  // Object.keys() on an enum returns an array with all the values followed by all the names
  const topics = [Topic.Character, Topic.Event, Topic.Location, Topic.Organization];
  const topicEntries = WorldFlags.get(worldFolder.uuid, WorldFlagKey.topicEntries);

  await compendium.configure({ locked:false });

  for (let i=0; i<topics.length; i++) {
    const t = topics[i];

    // if the value is blank or we can't find the entry create a new one
    let topicJournal = compendium.index.find((e)=> e.uuid===topicEntries[t]);
    if (!topicJournal) {
      // create the missing one
      topicJournal = await JournalEntry.create({
        name: getTopicTextPlural(t),
        folder: worldFolder.id,
      },{
        pack: compendiumId,
      });

      topicEntries[t] = topicJournal.uuid;  
    
      updated = true;
    }
  }

  await compendium.configure({ locked:true });

  // if we changed things, save new compendia flag
  if (updated) {
    await WorldFlags.set(worldFolder.uuid, WorldFlagKey.worldCompendium, compendiumId);
    await WorldFlags.set(worldFolder.uuid, WorldFlagKey.topicEntries, topicEntries);
  }
}

/**
 * Returns a localized string representing the name of a given topic.
 * 
 * @param {Topic} topic - The topic for which to retrieve the text.
 * @returns {string} A localized string for the topic.
 * @throws {Error} If the topic is invalid.
 */
export function getTopicText(topic: Topic): string {
  switch (toTopic(topic)) {
    case Topic.Character: return localize('fwb.topics.character') || ''; 
    case Topic.Event: return localize('fwb.topics.event') || ''; 
    case Topic.Location: return localize('fwb.topics.location') || ''; 
    case Topic.Organization: return localize('fwb.topics.organization') || ''; 
    case Topic.None:
    default: 
      throw new Error('Invalid topic in getTopicText()');
  }
}

/**
 * Returns a localized string representing the name of a given topic in plural form.
 * 
 * @param {Topic} topic - The topic for which to retrieve the text.
 * @returns {string} A localized string for the topic.
 * @throws {Error} If the topic is invalid.
 */
export function getTopicTextPlural(topic: Topic): string {
  switch (toTopic(topic)) {
    case Topic.Character: return localize('fwb.topics.characters') || ''; 
    case Topic.Event: return localize('fwb.topics.events') || ''; 
    case Topic.Location: return localize('fwb.topics.locations') || ''; 
    case Topic.Organization: return localize('fwb.topics.organizations') || ''; 
    case Topic.None:
    default: 
      throw new Error('Invalid topic in getTopicTextPlural()');
  }
}

// returns the compendium
async function createCompendium(worldFolder: Folder): Promise<CompendiumCollection<any>> {
  const metadata = { 
    name: foundry.utils.randomID(), 
    label: worldFolder.name,
    type: 'JournalEntry', 
  };

  const pack = await CompendiumCollection.createCompendium(metadata);

  await pack.setFolder(worldFolder.id);

  await pack.configure({ locked:true });

  return pack;
<<<<<<< HEAD
=======
}

// loads the entry into memory and cleans it
export async function getCleanEntry(uuid: string): Promise<Entry | null> {
  // we must use fromUuid because these are all in compendia
  const entry = await fromUuid(uuid) as Entry;

  return entry ? entry : null;
}


/**
 * Updates an entry in the compendium.
 * Unlocks the compendium to perform the update and then locks it again.
 * 
 * @param {CompendiumCollection<any>} currentCompendium - The compendium containing the entry to update.
 * @param {Entry} entry - The entry to be updated.  Make sure to pass in the raw entry using vue's toRaw() if calling on a proxy
 * @param {Record<string, any>} data - The data to update the entry with.
 * @returns {Promise<Entry | null>} The updated entry, or null if the update failed.
 */
export async function updateEntry(currentCompendium: CompendiumCollection<any>, entry: Entry, data: Record<string, any>): Promise<Entry | null> {
  // unlock compendium to make the change
  await currentCompendium.configure({locked:false});

  let oldRelationships;

  if (data?.system?.relationships) {
    // do the serialization of the relationships field
    oldRelationships = data.system.relationships;

    data.system.relationships = relationshipKeyReplace(data.system.relationships || {}, true);
  }

  const retval = await entry.update(data) || null;

  // swap back
  if (data?.system?.relationships) {
    data.system.relationships = oldRelationships;
    entry.system.relationships = oldRelationships;

    if (retval)
      retval.system.relationships = oldRelationships;
  }

  await currentCompendium.configure({locked:true});

  return retval;
>>>>>>> 315fc923
}<|MERGE_RESOLUTION|>--- conflicted
+++ resolved
@@ -265,54 +265,4 @@
   await pack.configure({ locked:true });
 
   return pack;
-<<<<<<< HEAD
-=======
-}
-
-// loads the entry into memory and cleans it
-export async function getCleanEntry(uuid: string): Promise<Entry | null> {
-  // we must use fromUuid because these are all in compendia
-  const entry = await fromUuid(uuid) as Entry;
-
-  return entry ? entry : null;
-}
-
-
-/**
- * Updates an entry in the compendium.
- * Unlocks the compendium to perform the update and then locks it again.
- * 
- * @param {CompendiumCollection<any>} currentCompendium - The compendium containing the entry to update.
- * @param {Entry} entry - The entry to be updated.  Make sure to pass in the raw entry using vue's toRaw() if calling on a proxy
- * @param {Record<string, any>} data - The data to update the entry with.
- * @returns {Promise<Entry | null>} The updated entry, or null if the update failed.
- */
-export async function updateEntry(currentCompendium: CompendiumCollection<any>, entry: Entry, data: Record<string, any>): Promise<Entry | null> {
-  // unlock compendium to make the change
-  await currentCompendium.configure({locked:false});
-
-  let oldRelationships;
-
-  if (data?.system?.relationships) {
-    // do the serialization of the relationships field
-    oldRelationships = data.system.relationships;
-
-    data.system.relationships = relationshipKeyReplace(data.system.relationships || {}, true);
-  }
-
-  const retval = await entry.update(data) || null;
-
-  // swap back
-  if (data?.system?.relationships) {
-    data.system.relationships = oldRelationships;
-    entry.system.relationships = oldRelationships;
-
-    if (retval)
-      retval.system.relationships = oldRelationships;
-  }
-
-  await currentCompendium.configure({locked:true});
-
-  return retval;
->>>>>>> 315fc923
 }
# Change Log

<<<<<<< HEAD
## v1.0.0 - ______________

![](https://img.shields.io/badge/release%20date-May%20__%2C%202025-blue)
![GitHub release](https://img.shields.io/github/downloads-pre/dovrosenberg/fvtt-campaign-builder/v0.4.0/module.zip)

- Session notes now prompt to save when leaving play mode, changing campaigns, etc. (a Foundry bug is currently making them prompt even if unchanged)
- Minor bug fixes
=======
## v0.4.2 - Fixed text box color

![](https://img.shields.io/badge/release%20date-May%2010%2C%202025-blue)
![GitHub release](https://img.shields.io/github/downloads-pre/dovrosenberg/fvtt-campaign-builder/v0.4.2/module.zip)

- Color of text in some text boxes (specifically edit boxes in tables like lore) is now readable in light and dark mode
>>>>>>> 15d4f5c7

## v0.4.1 - Bug fix

![](https://img.shields.io/badge/release%20date-May%209%2C%202025-blue)
![GitHub release](https://img.shields.io/github/downloads-pre/dovrosenberg/fvtt-campaign-builder/v0.4.1/module.zip)

- Fixed issue with lots of operations sometimes failing because the compendium is locked

## v0.4.0 - Dark mode

![](https://img.shields.io/badge/release%20date-May%20__%2C%202025-blue)
![GitHub release](https://img.shields.io/github/downloads-pre/dovrosenberg/fvtt-campaign-builder/v0.4.0/module.zip)

- Proper dark mode support
- Minor bug fixes

## v0.3.0 - Quality of life improvements

![](https://img.shields.io/badge/release%20date-May%207%2C%202025-blue)
![GitHub release](https://img.shields.io/github/downloads-pre/dovrosenberg/fvtt-campaign-builder/v0.3.0/module.zip)

- Enabled pushing to the current session from character/location entries to avoid having to go back and forth to the session while preparing
- Cleaned up the UX of the create/generate dialog boxes
- Allow multiple image generations to be happening at once
- Ability to create new entries when adding to a relationship or a session
- Made it more clear on various tables what clicking different cells will do
- Added mode details to session location and NPC tables
- Improvements to table drag/drop interface
- Minor bug fixes

## v0.2.1 - Fixed some minor but irritating UX issues

![](https://img.shields.io/badge/release%20date-April%2030%2C%202025-blue)
![GitHub release](https://img.shields.io/github/downloads-pre/dovrosenberg/fvtt-campaign-builder/v0.2.1/module.zip)

- Made create boxes display properly when not using AI
- Other minor bug fixes

## v0.2.0 - Lots of quality of life improvements

![](https://img.shields.io/badge/release%20date-April%2029%2C%202025-blue)
![GitHub release](https://img.shields.io/github/downloads-pre/dovrosenberg/fvtt-campaign-builder/v0.2.0/module.zip)

- Simplified create/update/generate into one dialog for easier access and consistency
- Added ability to randomly generate "short descriptions" -- better for quickly understanding a generated Entry while playing
- Made location images landscape
- Ability to create a scene from the image of a location - perfect for a quick theatre of the mind
- Improved ability to search sessions
- Misc bug fixes


## v0.1.2

![](https://img.shields.io/badge/release%20date-April%2020%2C%202025-blue)
![GitHub release](https://img.shields.io/github/downloads-pre/dovrosenberg/fvtt-campaign-builder/v0.1.2/module.zip)

- Added buttons to add actors/scenes and drag indicator to scenes in Entry document relationship tabs
- Support for Autocomplete Mentions module 
- Made sessions searchable
- Lots of documentation improvements
- Various minor bug fixes

## v0.1.1 - Tags and quality of life

![](https://img.shields.io/badge/release%20date-April%2013%2C%202025-blue)
![GitHub release](https://img.shields.io/github/downloads-pre/dovrosenberg/fvtt-campaign-builder/v0.1.1/module.zip)

- Added tags for entries and sessions
- Setting to disable AI warnings
- Assorted UI improvements

## v0.1.0 - Ready for beta

![](https://img.shields.io/badge/release%20date-April%2012%2C%202025-blue)
![GitHub release](https://img.shields.io/github/downloads-pre/dovrosenberg/fvtt-campaign-builder/v0.1.0/module.zip)

- Added confirmations before deleting entries, etc.
- Added French and German translations.
- Ability to post images from entries directly to chat (right click on the image)
- Cleaned up how lore entries are handled and tie to journal entries
- Lots of bug fixes - ready to truly be considered a beta

## v0.0.5 - Initial Release

![](https://img.shields.io/badge/release%20date-April%2010%2C%202025-blue)
![GitHub release](https://img.shields.io/github/downloads-pre/dovrosenberg/fvtt-campaign-builder/v0.0.5/module.zip)

The initial public release.
<|MERGE_RESOLUTION|>--- conflicted
+++ resolved
@@ -1,6 +1,5 @@
 # Change Log
 
-<<<<<<< HEAD
 ## v1.0.0 - ______________
 
 ![](https://img.shields.io/badge/release%20date-May%20__%2C%202025-blue)
@@ -8,14 +7,13 @@
 
 - Session notes now prompt to save when leaving play mode, changing campaigns, etc. (a Foundry bug is currently making them prompt even if unchanged)
 - Minor bug fixes
-=======
+
 ## v0.4.2 - Fixed text box color
 
 ![](https://img.shields.io/badge/release%20date-May%2010%2C%202025-blue)
 ![GitHub release](https://img.shields.io/github/downloads-pre/dovrosenberg/fvtt-campaign-builder/v0.4.2/module.zip)
 
 - Color of text in some text boxes (specifically edit boxes in tables like lore) is now readable in light and dark mode
->>>>>>> 15d4f5c7
 
 ## v0.4.1 - Bug fix
 

--- conflicted
+++ resolved
@@ -1,7 +1,5 @@
 # Change Log
 
-<<<<<<< HEAD
-=======
 ## v0.5.0 - More quality of life improvements
 
 ![](https://img.shields.io/badge/release%20date-May%2011%2C%202025-blue)
@@ -14,7 +12,6 @@
 - Fixed issue with not opening back on the right subtab when first opening the main window
 - Minor bug fixes
 
->>>>>>> 97497460
 ## v0.4.2 - Fixed text box color
 
 ![](https://img.shields.io/badge/release%20date-May%2010%2C%202025-blue)

--- conflicted
+++ resolved
@@ -1,6 +1,5 @@
 # Change Log
 
-<<<<<<< HEAD
 ## v0.1.1 - [IN PROGRESS]
 
 ![](https://img.shields.io/badge/release%20date-April%2012%2C%202025-blue)
@@ -8,9 +7,6 @@
 
 - Added tags for entries and sessions
 
-
-=======
->>>>>>> 31d90f61
 ## v0.1.0 - Ready for beta
 
 ![](https://img.shields.io/badge/release%20date-April%2012%2C%202025-blue)
